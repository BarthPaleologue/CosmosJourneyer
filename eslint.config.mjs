--- conflicted
+++ resolved
@@ -69,19 +69,11 @@
                 }
             ],
 
-<<<<<<< HEAD
-        "@typescript-eslint/no-floating-promises": "error",
-
-        "@typescript-eslint/no-inferrable-types": "warn",
-        "@typescript-eslint/no-unused-vars": "warn",
-        "@typescript-eslint/no-explicit-any": "warn",
-        eqeqeq: "error",
-=======
+            "@typescript-eslint/no-floating-promises": "error",
             "@typescript-eslint/no-inferrable-types": "warn",
             "@typescript-eslint/no-unused-vars": "warn",
             "@typescript-eslint/no-explicit-any": "warn",
             eqeqeq: "error",
->>>>>>> 4124d249
 
             "no-restricted-syntax": [
                 "error",
