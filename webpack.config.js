--- conflicted
+++ resolved
@@ -16,12 +16,8 @@
         landingSimulator: "./src/ts/landingSimulator.ts",
         playground: "./src/ts/playground.ts",
         xr: "./src/ts/xr.ts",
-<<<<<<< HEAD
-        stereo: "./src/ts/stereo.ts",
         spaceStationGenerator: "./src/ts/spaceStationGenerator.ts",
         landingPad: "./src/ts/landingPad.ts",
-=======
->>>>>>> 1dbcc86e
         debugAssets: "./src/ts/debugAssets.ts"
     },
     output: {
@@ -97,13 +93,6 @@
             chunks: ["xr"]
         }),
         new HtmlWebpackPlugin({
-<<<<<<< HEAD
-            title: "3D Stereo",
-            filename: "stereo.html",
-            template: path.join(htmlPath, "index.html"),
-            chunks: ["stereo"]
-        }),
-        new HtmlWebpackPlugin({
             title: "Space station generator",
             filename: "spaceStationGenerator.html",
             template: path.join(htmlPath, "index.html"),
@@ -116,8 +105,6 @@
             chunks: ["landingPad"]
         }),
         new HtmlWebpackPlugin({
-=======
->>>>>>> 1dbcc86e
             title: "Debug Texture",
             filename: "debugAssets.html",
             template: path.join(htmlPath, "index.html"),
