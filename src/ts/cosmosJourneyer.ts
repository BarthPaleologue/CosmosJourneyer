--- conflicted
+++ resolved
@@ -29,12 +29,7 @@
 import "@babylonjs/core/Engines/WebGPU/Extensions/";
 import { PauseMenu } from "./ui/pauseMenu";
 import { StarSystemView } from "./starSystem/starSystemView";
-<<<<<<< HEAD
-import { MainMenu } from "./mainMenu/mainMenu";
-=======
-import { EngineFactory } from "@babylonjs/core/Engines/engineFactory";
 import { MainMenu } from "./ui/mainMenu";
->>>>>>> e5ee1136
 import { SystemSeed } from "./utils/systemSeed";
 import { SaveFileData } from "./saveFile/saveFileData";
 import { Vector3 } from "@babylonjs/core/Maths/math.vector";
