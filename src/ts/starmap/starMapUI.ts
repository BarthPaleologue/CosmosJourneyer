//  This file is part of Cosmos Journeyer
//
//  Copyright (C) 2024 Barthélemy Paléologue <barth.paleologue@cosmosjourneyer.com>
//
//  This program is free software: you can redistribute it and/or modify
//  it under the terms of the GNU Affero General Public License as published by
//  the Free Software Foundation, either version 3 of the License, or
//  (at your option) any later version.
//
//  This program is distributed in the hope that it will be useful,
//  but WITHOUT ANY WARRANTY; without even the implied warranty of
//  MERCHANTABILITY or FITNESS FOR A PARTICULAR PURPOSE.  See the
//  GNU Affero General Public License for more details.
//
//  You should have received a copy of the GNU Affero General Public License
//  along with this program.  If not, see <https://www.gnu.org/licenses/>.

import { AbstractMesh } from "@babylonjs/core/Meshes/abstractMesh";
import { Animation } from "@babylonjs/core/Animations/animation";
import { Scene } from "@babylonjs/core/scene";
import { Settings } from "../settings";
import { Matrix, Vector3 } from "@babylonjs/core/Maths/math.vector";
import i18n from "../i18n";
import { getStellarTypeString } from "../stellarObjects/common";
import { SeededStarSystemModel } from "../starSystem/seededStarSystemModel";
import { StarModel } from "../stellarObjects/star/starModel";
import { BlackHoleModel } from "../stellarObjects/blackHole/blackHoleModel";
import { NeutronStarModel } from "../stellarObjects/neutronStar/neutronStarModel";
import { BodyType } from "../architecture/bodyType";
import { getStarGalacticCoordinates } from "../utils/getStarGalacticCoordinates";
import { parseDistance } from "../utils/parseToStrings";
import { placeSpaceStations } from "../society/spaceStationPlacement";
import { SpaceStationModel } from "../spacestation/spacestationModel";
import { getSpaceStationSeed } from "../planets/common";
import { factionToString } from "../powerplay/factions";
import { isSystemInHumanBubble } from "../society/starSystemSociety";

export class StarMapUI {
    readonly htmlRoot: HTMLDivElement;

    readonly hoveredSystemCursorContainer: HTMLDivElement;
    readonly hoveredSystemCursor: HTMLDivElement;
    readonly selectedSystemCursorContainer: HTMLDivElement;
    readonly selectedSystemCursor: HTMLDivElement;
    readonly currentSystemCursorContainer: HTMLDivElement;
    readonly currentSystemCursor: HTMLDivElement;

    readonly infoPanel: HTMLDivElement;
    readonly infoPanelStarPreview: HTMLDivElement;
    readonly infoPanelTitle: HTMLHeadingElement;
    readonly starSector: HTMLParagraphElement;
    readonly nbPlanets: HTMLParagraphElement;
    readonly distanceToSol: HTMLParagraphElement;

    readonly humanPresence: HTMLDivElement;
    readonly nbSpaceStations: HTMLParagraphElement;
    readonly factions: HTMLDivElement;

    readonly cursor: HTMLDivElement;

    readonly shortHandUI: HTMLDivElement;
    readonly shortHandUITitle: HTMLHeadingElement;
    readonly shortHandUISystemType: HTMLParagraphElement;
    readonly shortHandUIDistanceFromCurrent: HTMLParagraphElement;
    readonly shortHandUIFactions: HTMLDivElement;
    readonly shortHandUIButtonContainer: HTMLDivElement;
    readonly shortHandUIPlotItineraryButton: HTMLButtonElement;
    readonly shortHandUIBookmarkButton: HTMLButtonElement;

    private selectedMesh: AbstractMesh | null = null;
    private hoveredMesh: AbstractMesh | null = null;
    private currentMesh: AbstractMesh | null = null;

    static ALPHA_ANIMATION = new Animation("alphaAnimation", "alpha", 60, Animation.ANIMATIONTYPE_FLOAT, Animation.ANIMATIONLOOPMODE_CYCLE);

    readonly scene: Scene;

    constructor(scene: Scene) {
        this.scene = scene;
        this.scene.hoverCursor = "none";

        this.htmlRoot = document.createElement("div");
        this.htmlRoot.classList.add("starMapUI");
        document.body.appendChild(this.htmlRoot);

        this.selectedSystemCursorContainer = document.createElement("div");
        this.selectedSystemCursorContainer.classList.add("targetCursorRoot");
        this.htmlRoot.appendChild(this.selectedSystemCursorContainer);

        this.selectedSystemCursor = document.createElement("div");
        this.selectedSystemCursor.classList.add("targetCursor", "rounded");
        this.selectedSystemCursorContainer.appendChild(this.selectedSystemCursor);

        this.hoveredSystemCursorContainer = document.createElement("div");
        this.hoveredSystemCursorContainer.classList.add("targetCursorRoot");
        this.htmlRoot.appendChild(this.hoveredSystemCursorContainer);

        this.hoveredSystemCursor = document.createElement("div");
        this.hoveredSystemCursor.classList.add("targetCursor", "rounded");
        this.hoveredSystemCursorContainer.appendChild(this.hoveredSystemCursor);

        this.currentSystemCursorContainer = document.createElement("div");
        this.currentSystemCursorContainer.classList.add("targetCursorRoot");
        this.htmlRoot.appendChild(this.currentSystemCursorContainer);

        this.currentSystemCursor = document.createElement("div");
        this.currentSystemCursor.classList.add("targetCursor", "rounded", "target");
        this.currentSystemCursorContainer.appendChild(this.currentSystemCursor);

        this.cursor = document.createElement("div");
        this.cursor.classList.add("targetCursor");

        this.infoPanel = document.createElement("div");
        this.infoPanel.classList.add("starMapInfoPanel");
        this.htmlRoot.appendChild(this.infoPanel);

        this.infoPanelStarPreview = document.createElement("div");
        this.infoPanelStarPreview.classList.add("starMapInfoPanelStarPreview");
        this.infoPanel.appendChild(this.infoPanelStarPreview);

        this.infoPanelTitle = document.createElement("h1");
        this.infoPanelTitle.classList.add("starMapInfoPanelTitle");
        this.infoPanel.appendChild(this.infoPanelTitle);

        const hr = document.createElement("hr");
        this.infoPanel.appendChild(hr);

        this.starSector = document.createElement("p");
        this.starSector.classList.add("starMapInfoPanelStarSector");
        this.infoPanel.appendChild(this.starSector);

        const hr2 = document.createElement("hr");
        this.infoPanel.appendChild(hr2);

        const generalInfoTitle = document.createElement("h2");
        generalInfoTitle.textContent = i18n.t("starMap:generalInfo");
        this.infoPanel.appendChild(generalInfoTitle);

        this.nbPlanets = document.createElement("p");
        this.nbPlanets.classList.add("starMapInfoPanelNbPlanets");
        this.infoPanel.appendChild(this.nbPlanets);

        this.distanceToSol = document.createElement("p");
        this.distanceToSol.classList.add("starMapInfoPanelDistanceToSol");
        this.infoPanel.appendChild(this.distanceToSol);

        this.humanPresence = document.createElement("div");
        this.humanPresence.classList.add("starMapInfoPanelHumanPresence");
        this.infoPanel.appendChild(this.humanPresence);

        const humanPresenceTitle = document.createElement("h2");
        humanPresenceTitle.textContent = i18n.t("starMap:humanPresence");
        this.humanPresence.appendChild(humanPresenceTitle);

        this.nbSpaceStations = document.createElement("p");
        this.nbSpaceStations.classList.add("starMapInfoPanelNbSpaceStations");
        this.humanPresence.appendChild(this.nbSpaceStations);

        this.factions = document.createElement("div");
        this.factions.classList.add("starMapInfoPanelFactions");
        this.infoPanel.appendChild(this.factions);

        this.cursor = document.createElement("div");
        this.cursor.classList.add("cursor");
        this.htmlRoot.appendChild(this.cursor);

        this.shortHandUI = document.createElement("div");
        this.shortHandUI.classList.add("shortHandUI");
        this.htmlRoot.appendChild(this.shortHandUI);

        this.shortHandUITitle = document.createElement("h2");
        this.shortHandUI.appendChild(this.shortHandUITitle);

        this.shortHandUISystemType = document.createElement("p");
        this.shortHandUI.appendChild(this.shortHandUISystemType);

        this.shortHandUIDistanceFromCurrent = document.createElement("p");
        this.shortHandUI.appendChild(this.shortHandUIDistanceFromCurrent);

        this.shortHandUIFactions = document.createElement("p");
        this.shortHandUI.appendChild(this.shortHandUIFactions);

        this.shortHandUIButtonContainer = document.createElement("div");
        this.shortHandUIButtonContainer.classList.add("buttonContainer");
        this.shortHandUI.appendChild(this.shortHandUIButtonContainer);

        this.shortHandUIPlotItineraryButton = document.createElement("button");
        this.shortHandUIPlotItineraryButton.classList.add("plotItineraryButton");
        this.shortHandUIPlotItineraryButton.textContent = i18n.t("starMap:plotItinerary");
        this.shortHandUIButtonContainer.appendChild(this.shortHandUIPlotItineraryButton);

        this.shortHandUIBookmarkButton = document.createElement("button");
        this.shortHandUIBookmarkButton.classList.add("bookmarkButton");
        this.shortHandUIBookmarkButton.textContent = i18n.t("starMap:bookmark");
        this.shortHandUIButtonContainer.appendChild(this.shortHandUIBookmarkButton);

        document.addEventListener("pointermove", (event) => {
            this.cursor.style.transform = `translate(calc(${event.clientX}px - 50%), calc(${event.clientY}px - 50%))`;
        });
    }

    update(playerPosition: Vector3) {
        const width = this.scene.getEngine().getRenderWidth();
        const height = this.scene.getEngine().getRenderHeight();

        const camera = this.scene.activeCamera;
        if (camera === null) {
            throw new Error("No active camera found");
        }

        const scalingBase = 100;
        const minScale = 5.0;
        if (this.selectedMesh !== null) {
            const selectedMeshScreenCoordinates = Vector3.Project(this.selectedMesh.position, Matrix.IdentityReadOnly, camera.getTransformationMatrix(), camera.viewport);
            this.selectedSystemCursor.classList.toggle("transparent", selectedMeshScreenCoordinates.z < 0);
            this.selectedSystemCursorContainer.style.left = `${selectedMeshScreenCoordinates.x * 100}vw`;
            this.selectedSystemCursorContainer.style.top = `${selectedMeshScreenCoordinates.y * 100}vh`;

            const distance = Vector3.Distance(this.selectedMesh.getAbsolutePosition(), playerPosition);
            const scale = Math.max(minScale, scalingBase / distance);
            this.selectedSystemCursorContainer.style.setProperty("--dim", `${scale}vh`);
<<<<<<< HEAD
=======

            const xOffsetBase = 500;
            const minXOffset = 25;
            const xOffset = Math.max(minXOffset, xOffsetBase / distance);
            this.shortHandUI.style.visibility = selectedMeshScreenCoordinates.z >= 0 ? "visible" : "hidden";
            this.shortHandUI.style.transform = `translate(calc(${(selectedMeshScreenCoordinates.x * width).toFixed(0)}px + ${xOffset}px), calc(${(selectedMeshScreenCoordinates.y * height).toFixed(0)}px - 50%))`;
>>>>>>> fd1c471a
        } else {
            this.shortHandUI.style.visibility = "hidden";
            this.selectedSystemCursor.classList.add("transparent");
        }

        if (this.hoveredMesh !== null) {
            const meshScreenCoordinates = Vector3.Project(this.hoveredMesh.position, Matrix.IdentityReadOnly, camera.getTransformationMatrix(), camera.viewport);
            this.hoveredSystemCursor.classList.toggle("transparent", meshScreenCoordinates.z < 0);
            this.hoveredSystemCursorContainer.style.left = `${meshScreenCoordinates.x * 100}vw`;
            this.hoveredSystemCursorContainer.style.top = `${meshScreenCoordinates.y * 100}vh`;

            const distance = Vector3.Distance(this.hoveredMesh.getAbsolutePosition(), playerPosition);
            const scale = Math.max(minScale, scalingBase / distance);
            this.hoveredSystemCursorContainer.style.setProperty("--dim", `${scale}vh`);
        } else {
            this.hoveredSystemCursor.classList.add("transparent");
        }

        if (this.currentMesh !== null) {
            const meshScreenCoordinates = Vector3.Project(this.currentMesh.position, Matrix.IdentityReadOnly, camera.getTransformationMatrix(), camera.viewport);
            this.currentSystemCursor.classList.toggle("transparent", meshScreenCoordinates.z < 0);
            this.currentSystemCursorContainer.style.left = `${meshScreenCoordinates.x * 100}vw`;
            this.currentSystemCursorContainer.style.top = `${meshScreenCoordinates.y * 100}vh`;

            const distance = Vector3.Distance(this.currentMesh.getAbsolutePosition(), playerPosition);
            const scale = Math.max(minScale, scalingBase / distance);
            this.currentSystemCursorContainer.style.setProperty("--dim", `${scale}vh`);
        } else {
            this.currentSystemCursor.classList.add("transparent");
        }
    }

    setSelectedMesh(mesh: AbstractMesh) {
        if (mesh === this.currentMesh) return;
        const camera = this.scene.activeCamera;
        if (camera === null) {
            throw new Error("No active camera found");
        }

        this.selectedMesh = mesh;
    }

    setHoveredMesh(mesh: AbstractMesh | null) {
        if (mesh === this.currentMesh || mesh === this.selectedMesh) return;
        this.hoveredMesh = mesh;
    }

    setCurrentMesh(mesh: AbstractMesh | null) {
        this.currentMesh = mesh;
    }

    getCurrentPickedMesh() {
        return this.selectedMesh;
    }

    getCurrentHoveredMesh() {
        return this.hoveredMesh;
    }

    setSelectedSystem(targetSystemModel: SeededStarSystemModel, currentSystemModel: SeededStarSystemModel | null) {
        const targetCoordinates = getStarGalacticCoordinates(targetSystemModel.seed);

        let text = "";
        if (currentSystemModel !== null) {
            const currentCoordinates = getStarGalacticCoordinates(currentSystemModel.seed);

            const distance = Vector3.Distance(currentCoordinates, targetCoordinates) * Settings.LIGHT_YEAR;
            text += `${i18n.t("starMap:distance")}: ${parseDistance(distance)}\n`;

            this.shortHandUIDistanceFromCurrent.textContent = `${i18n.t("starMap:distanceFromCurrent")}: ${Vector3.Distance(currentCoordinates, targetCoordinates).toFixed(1)} ${i18n.t("units:ly")}`;
        }

        const starSeed = targetSystemModel.getStellarObjectSeed(0);
        const stellarObjectType = targetSystemModel.getBodyTypeOfStellarObject(0);

        let starModel: StarModel | BlackHoleModel | NeutronStarModel;
        switch (stellarObjectType) {
            case BodyType.STAR:
                starModel = new StarModel(starSeed, targetSystemModel);
                break;
            case BodyType.BLACK_HOLE:
                starModel = new BlackHoleModel(starSeed, targetSystemModel);
                break;
            case BodyType.NEUTRON_STAR:
                starModel = new NeutronStarModel(starSeed, targetSystemModel);
                break;
            default:
                throw new Error("Unknown stellar object type!");
        }

        let typeString = "";
        if (starModel.bodyType === BodyType.BLACK_HOLE) typeString = i18n.t("objectTypes:blackHole");
        else if (starModel.bodyType === BodyType.NEUTRON_STAR) typeString = i18n.t("objectTypes:neutronStar");
        else typeString = i18n.t("objectTypes:star", { stellarType: getStellarTypeString(starModel.stellarType) });

        this.shortHandUISystemType.textContent = typeString;

        if (starModel instanceof StarModel) {
            this.infoPanelStarPreview.style.background = starModel.color.toHexString();
            this.infoPanelStarPreview.style.boxShadow = `0 0 20px ${starModel.color.toHexString()}`;
        }

        this.infoPanelTitle.textContent = targetSystemModel.name;
        this.shortHandUITitle.textContent = targetSystemModel.name;

        this.starSector.textContent = `X:${targetSystemModel.seed.starSectorX} Y:${targetSystemModel.seed.starSectorY} Z:${targetSystemModel.seed.starSectorZ} I:${targetSystemModel.seed.index}`;

        this.nbPlanets.textContent = `${i18n.t("starMap:planets")}: ${targetSystemModel.getNbPlanets()}`;

        this.distanceToSol.textContent = `${i18n.t("starMap:distanceToSol")}: ${Vector3.Distance(targetCoordinates, Vector3.Zero()).toFixed(1)} ${i18n.t("units:ly")}`;

        if (isSystemInHumanBubble(targetSystemModel.seed)) {
            const spaceStationParents = placeSpaceStations(targetSystemModel);
            const spaceStations = spaceStationParents.map((planet) => {
                return new SpaceStationModel(getSpaceStationSeed(planet, 0), targetSystemModel, planet);
            });

            this.nbSpaceStations.textContent = `${i18n.t("starMap:spaceStations")}: ${spaceStations.length}`;

            const factionNames = spaceStations.map((station) => factionToString(station.faction));
            const uniqueFactions = Array.from(new Set(factionNames));

            if(uniqueFactions.length > 0) {
                this.factions.textContent = `${i18n.t("starMap:factions")}: ${uniqueFactions.join(", ")}`;
                this.shortHandUIFactions.textContent = `${i18n.t("starMap:factions")}: ${uniqueFactions.join(", ")}`;
            } else {
                this.factions.textContent = `${i18n.t("starMap:factions")}: ${i18n.t("starMap:none")}`;
                this.shortHandUIFactions.textContent = `${i18n.t("starMap:factions")}: ${i18n.t("starMap:none")}`;
            }
        } else {
            this.nbSpaceStations.textContent = `${i18n.t("starMap:spaceStations")}: 0`;
            this.factions.textContent = `${i18n.t("starMap:factions")}: ${i18n.t("starMap:none")}`;
            this.shortHandUIFactions.textContent = `${i18n.t("starMap:factions")}: ${i18n.t("starMap:none")}`;
        }
    }

    detachUIFromMesh() {
        this.selectedMesh = null;
    }

    dispose() {
        this.scene.dispose();
        this.htmlRoot.remove();
    }
}<|MERGE_RESOLUTION|>--- conflicted
+++ resolved
@@ -219,15 +219,12 @@
             const distance = Vector3.Distance(this.selectedMesh.getAbsolutePosition(), playerPosition);
             const scale = Math.max(minScale, scalingBase / distance);
             this.selectedSystemCursorContainer.style.setProperty("--dim", `${scale}vh`);
-<<<<<<< HEAD
-=======
 
             const xOffsetBase = 500;
             const minXOffset = 25;
             const xOffset = Math.max(minXOffset, xOffsetBase / distance);
             this.shortHandUI.style.visibility = selectedMeshScreenCoordinates.z >= 0 ? "visible" : "hidden";
             this.shortHandUI.style.transform = `translate(calc(${(selectedMeshScreenCoordinates.x * width).toFixed(0)}px + ${xOffset}px), calc(${(selectedMeshScreenCoordinates.y * height).toFixed(0)}px - 50%))`;
->>>>>>> fd1c471a
         } else {
             this.shortHandUI.style.visibility = "hidden";
             this.selectedSystemCursor.classList.add("transparent");
