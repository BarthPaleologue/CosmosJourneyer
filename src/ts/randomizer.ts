//  This file is part of CosmosJourneyer
//
//  Copyright (C) 2024 Barthélemy Paléologue <barth.paleologue@cosmosjourneyer.com>
//
//  This program is free software: you can redistribute it and/or modify
//  it under the terms of the GNU General Public License as published by
//  the Free Software Foundation, either version 3 of the License, or
//  (at your option) any later version.
//
//  This program is distributed in the hope that it will be useful,
//  but WITHOUT ANY WARRANTY; without even the implied warranty of
//  MERCHANTABILITY or FITNESS FOR A PARTICULAR PURPOSE.  See the
//  GNU General Public License for more details.
//
//  You should have received a copy of the GNU General Public License
//  along with this program.  If not, see <https://www.gnu.org/licenses/>.

import "../styles/index.scss";

import { StarSystemController } from "./starSystem/starSystemController";

import { positionNearObjectBrightSide } from "./utils/positionNearObject";
import { CosmosJourneyer } from "./cosmosJourneyer";
import { BODY_TYPE } from "./model/common";
import { SystemSeed } from "./utils/systemSeed";

const engine = new CosmosJourneyer();

await engine.setup();

const starSystemView = engine.getStarSystemView();

const scene = starSystemView.scene;

<<<<<<< HEAD
const mouse = new Mouse(engine.canvas, 100);
const keyboard = new Keyboard();
const gamepad = new Gamepad();

const player = new DefaultControls(scene);
player.speed = 0.2 * Settings.EARTH_RADIUS;
player.getActiveCamera().maxZ = Settings.EARTH_RADIUS * 100000;
player.addInput(keyboard);
player.addInput(gamepad);

const shipControls = new ShipControls(scene);
shipControls.getActiveCamera().maxZ = Settings.EARTH_RADIUS * 100000;
shipControls.addInput(keyboard);
shipControls.addInput(mouse);
shipControls.addInput(gamepad);

scene.setActiveController(shipControls);

engine.registerStarSystemUpdateCallback(() => {
    if (scene.getActiveController() != shipControls) return;

    const shipPosition = shipControls.getTransform().getAbsolutePosition();
    const nearestBody = starSystemView.getStarSystem().getNearestOrbitalObject();
    const distance = nearestBody.getTransform().getAbsolutePosition().subtract(shipPosition).length();
    const radius = nearestBody.getBoundingRadius();
    shipControls.spaceship.registerClosestObject(distance, radius);

    const warpDrive = shipControls.spaceship.getWarpDrive();
    const shipInternalThrottle = warpDrive.getInternalThrottle();
    const shipTargetThrottle = warpDrive.getTargetThrottle();

    const throttleString = warpDrive.isEnabled()
        ? `${parsePercentageFrom01(shipInternalThrottle)}/${parsePercentageFrom01(shipTargetThrottle)}`
        : `${parsePercentageFrom01(shipControls.spaceship.getThrottle())}/100%`;

    (document.querySelector("#speedometer") as HTMLElement).innerHTML = `${throttleString} | ${parseSpeed(shipControls.spaceship.getSpeed())}`;
});

engine.getStarMap().onWarpObservable.add(() => {
    shipControls.thirdPersonCamera.radius = 30;
});

engine.onToggleStarMapObservable.add((isStarMapOpen) => {
    if (!isStarMapOpen) shipControls.thirdPersonCamera.radius = 30;
});

=======
>>>>>>> d1a1a66f
//check if url contains a seed
const urlParams = new URLSearchParams(window.location.search);
const urlStarMapX = urlParams.get("starMapX");
const urlStarMapY = urlParams.get("starMapY");
const urlStarMapZ = urlParams.get("starMapZ");
const urlIndex = urlParams.get("index");
const urlBodyIndex = urlParams.get("bodyIndex");

const starMapX = urlStarMapX !== null ? Number(urlStarMapX) : Math.trunc((Math.random() * 2 - 1) * Number.MAX_SAFE_INTEGER * 0.1);
const starMapY = urlStarMapY !== null ? Number(urlStarMapY) : Math.trunc((Math.random() * 2 - 1) * Number.MAX_SAFE_INTEGER * 0.1);
const starMapZ = urlStarMapZ !== null ? Number(urlStarMapZ) : Math.trunc((Math.random() * 2 - 1) * Number.MAX_SAFE_INTEGER * 0.1);
const index = urlIndex !== null ? Number(urlIndex) : 0;
const bodyIndex = urlBodyIndex !== null ? Number(urlBodyIndex) : 0;

<<<<<<< HEAD
document.addEventListener("keydown", (e) => {
    if (engine.isPaused()) return;
    if (e.key === "g") {
        if (scene.getActiveController() === shipControls) {
            scene.setActiveController(player);
            setRotationQuaternion(player.getTransform(), getRotationQuaternion(shipControls.getTransform()).clone());
            starSystemView.getStarSystem().postProcessManager.rebuild();

            shipControls.spaceship.setEnabled(false, engine.getHavokPlugin());
        } else {
            scene.setActiveController(shipControls);
            setRotationQuaternion(shipControls.getTransform(), getRotationQuaternion(player.getTransform()).clone());
            starSystemView.getStarSystem().postProcessManager.rebuild();

            shipControls.spaceship.setEnabled(true, engine.getHavokPlugin());
        }
    }
});
=======
const seed = new SystemSeed(starMapX, starMapY, starMapZ, index);

const starSystem = new StarSystemController(seed, scene);
starSystemView.setStarSystem(starSystem, true);

engine.getStarMap().setCurrentStarSystem(seed);
>>>>>>> d1a1a66f

engine.init(true);

const nbRadius = starSystem.model.getBodyTypeOfStar(0) === BODY_TYPE.BLACK_HOLE ? 8 : 3;
if (bodyIndex >= starSystem.getBodies().length) throw new Error(`Body index (${bodyIndex}) out of bound (0 - ${starSystem.getBodies().length - 1})!`);
positionNearObjectBrightSide(scene.getActiveController(), starSystem.planets.length > 0 ? starSystem.getBodies()[bodyIndex] : starSystem.stellarObjects[0], starSystem, nbRadius);

starSystemView.ui.setEnabled(true);
starSystemView.showUI();
starSystemView.getSpaceshipControls().enableWarpDrive();<|MERGE_RESOLUTION|>--- conflicted
+++ resolved
@@ -32,55 +32,6 @@
 
 const scene = starSystemView.scene;
 
-<<<<<<< HEAD
-const mouse = new Mouse(engine.canvas, 100);
-const keyboard = new Keyboard();
-const gamepad = new Gamepad();
-
-const player = new DefaultControls(scene);
-player.speed = 0.2 * Settings.EARTH_RADIUS;
-player.getActiveCamera().maxZ = Settings.EARTH_RADIUS * 100000;
-player.addInput(keyboard);
-player.addInput(gamepad);
-
-const shipControls = new ShipControls(scene);
-shipControls.getActiveCamera().maxZ = Settings.EARTH_RADIUS * 100000;
-shipControls.addInput(keyboard);
-shipControls.addInput(mouse);
-shipControls.addInput(gamepad);
-
-scene.setActiveController(shipControls);
-
-engine.registerStarSystemUpdateCallback(() => {
-    if (scene.getActiveController() != shipControls) return;
-
-    const shipPosition = shipControls.getTransform().getAbsolutePosition();
-    const nearestBody = starSystemView.getStarSystem().getNearestOrbitalObject();
-    const distance = nearestBody.getTransform().getAbsolutePosition().subtract(shipPosition).length();
-    const radius = nearestBody.getBoundingRadius();
-    shipControls.spaceship.registerClosestObject(distance, radius);
-
-    const warpDrive = shipControls.spaceship.getWarpDrive();
-    const shipInternalThrottle = warpDrive.getInternalThrottle();
-    const shipTargetThrottle = warpDrive.getTargetThrottle();
-
-    const throttleString = warpDrive.isEnabled()
-        ? `${parsePercentageFrom01(shipInternalThrottle)}/${parsePercentageFrom01(shipTargetThrottle)}`
-        : `${parsePercentageFrom01(shipControls.spaceship.getThrottle())}/100%`;
-
-    (document.querySelector("#speedometer") as HTMLElement).innerHTML = `${throttleString} | ${parseSpeed(shipControls.spaceship.getSpeed())}`;
-});
-
-engine.getStarMap().onWarpObservable.add(() => {
-    shipControls.thirdPersonCamera.radius = 30;
-});
-
-engine.onToggleStarMapObservable.add((isStarMapOpen) => {
-    if (!isStarMapOpen) shipControls.thirdPersonCamera.radius = 30;
-});
-
-=======
->>>>>>> d1a1a66f
 //check if url contains a seed
 const urlParams = new URLSearchParams(window.location.search);
 const urlStarMapX = urlParams.get("starMapX");
@@ -95,33 +46,12 @@
 const index = urlIndex !== null ? Number(urlIndex) : 0;
 const bodyIndex = urlBodyIndex !== null ? Number(urlBodyIndex) : 0;
 
-<<<<<<< HEAD
-document.addEventListener("keydown", (e) => {
-    if (engine.isPaused()) return;
-    if (e.key === "g") {
-        if (scene.getActiveController() === shipControls) {
-            scene.setActiveController(player);
-            setRotationQuaternion(player.getTransform(), getRotationQuaternion(shipControls.getTransform()).clone());
-            starSystemView.getStarSystem().postProcessManager.rebuild();
-
-            shipControls.spaceship.setEnabled(false, engine.getHavokPlugin());
-        } else {
-            scene.setActiveController(shipControls);
-            setRotationQuaternion(shipControls.getTransform(), getRotationQuaternion(player.getTransform()).clone());
-            starSystemView.getStarSystem().postProcessManager.rebuild();
-
-            shipControls.spaceship.setEnabled(true, engine.getHavokPlugin());
-        }
-    }
-});
-=======
 const seed = new SystemSeed(starMapX, starMapY, starMapZ, index);
 
 const starSystem = new StarSystemController(seed, scene);
 starSystemView.setStarSystem(starSystem, true);
 
 engine.getStarMap().setCurrentStarSystem(seed);
->>>>>>> d1a1a66f
 
 engine.init(true);
 
@@ -131,4 +61,4 @@
 
 starSystemView.ui.setEnabled(true);
 starSystemView.showUI();
-starSystemView.getSpaceshipControls().enableWarpDrive();+starSystemView.getSpaceshipControls().spaceship.enableWarpDrive();