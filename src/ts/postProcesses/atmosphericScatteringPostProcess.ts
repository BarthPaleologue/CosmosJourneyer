--- conflicted
+++ resolved
@@ -34,13 +34,8 @@
     constructor(name: string, planet: TelluricPlanet | GasPlanet, atmosphereHeight: number, scene: UberScene, stars: (Star | BlackHole)[]) {
         const settings: AtmosphereSettings = {
             atmosphereRadius: planet.getApparentRadius() + atmosphereHeight,
-<<<<<<< HEAD
-            falloffFactor: 23,
-            intensity: 12 * planet.descriptor.physicalProperties.pressure,
-=======
             falloffFactor: 10,
-            intensity: 15 * planet.physicalProperties.pressure,
->>>>>>> 0580c791
+            intensity: 15 * planet.descriptor.physicalProperties.pressure,
             rayleighStrength: 1,
             mieStrength: 1,
             densityModifier: 1,
