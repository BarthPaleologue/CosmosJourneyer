--- conflicted
+++ resolved
@@ -52,11 +52,8 @@
 import { JuliaSet } from "../anomalies/julia/juliaSet";
 import { AbstractEngine } from "@babylonjs/core/Engines/abstractEngine";
 import { PostProcess } from "@babylonjs/core/PostProcesses/postProcess";
-<<<<<<< HEAD
 import { GlowLayer } from "@babylonjs/core";
-=======
 import { AbstractMesh } from "@babylonjs/core/Meshes/abstractMesh";
->>>>>>> f21c495a
 
 /**
  * The order in which the post processes are rendered when away from a planet
