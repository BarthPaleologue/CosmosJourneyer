<<<<<<< HEAD
=======
//  This file is part of CosmosJourneyer
//
//  Copyright (C) 2024 Barthélemy Paléologue <barth.paleologue@cosmosjourneyer.com>
//
//  This program is free software: you can redistribute it and/or modify
//  it under the terms of the GNU General Public License as published by
//  the Free Software Foundation, either version 3 of the License, or
//  (at your option) any later version.
//
//  This program is distributed in the hope that it will be useful,
//  but WITHOUT ANY WARRANTY; without even the implied warranty of
//  MERCHANTABILITY or FITNESS FOR A PARTICULAR PURPOSE.  See the
//  GNU General Public License for more details.
//
//  You should have received a copy of the GNU General Public License
//  along with this program.  If not, see <https://www.gnu.org/licenses/>.

import { Vector3 } from "@babylonjs/core/Maths/math.vector";
>>>>>>> d93b4934
import { seededSquirrelNoise } from "squirrel-noise";
import { hashVec3 } from "./hashVec3";
import { centeredRand } from "extended-random";
import { Settings } from "../settings";

export class SystemSeed {
    readonly starSectorX: number;
    readonly starSectorY: number;
    readonly starSectorZ: number;
    readonly index: number;

    readonly hash: number;

    constructor(starSectorX: number, starSectorY: number, starSectorZ: number, index: number) {
        this.starSectorX = starSectorX;
        this.starSectorY = starSectorY;
        this.starSectorZ = starSectorZ;
        this.index = index;

        if (!Number.isSafeInteger(this.starSectorX)) throw new Error("x coordinate of star sector is not a safe integer");
        if (!Number.isSafeInteger(this.starSectorY)) throw new Error("y coordinate of star sector is not a safe integer");
        if (!Number.isSafeInteger(this.starSectorZ)) throw new Error("z coordinate of star sector is not a safe integer");

        const cellRNG = seededSquirrelNoise(hashVec3(starSectorX, starSectorY, starSectorZ));
        this.hash = centeredRand(cellRNG, 1 + index) * Settings.SEED_HALF_RANGE;
    }

    toString(): string {
        return `${this.starSectorX},${this.starSectorY},${this.starSectorZ},${this.index}`;
    }
}<|MERGE_RESOLUTION|>--- conflicted
+++ resolved
@@ -1,5 +1,3 @@
-<<<<<<< HEAD
-=======
 //  This file is part of CosmosJourneyer
 //
 //  Copyright (C) 2024 Barthélemy Paléologue <barth.paleologue@cosmosjourneyer.com>
@@ -17,8 +15,6 @@
 //  You should have received a copy of the GNU General Public License
 //  along with this program.  If not, see <https://www.gnu.org/licenses/>.
 
-import { Vector3 } from "@babylonjs/core/Maths/math.vector";
->>>>>>> d93b4934
 import { seededSquirrelNoise } from "squirrel-noise";
 import { hashVec3 } from "./hashVec3";
 import { centeredRand } from "extended-random";
