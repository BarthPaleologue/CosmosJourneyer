--- conflicted
+++ resolved
@@ -1,26 +1,10 @@
-import { Vector2, Vector3 } from "@babylonjs/core/Maths/math.vector";
+import { Vector3 } from "@babylonjs/core/Maths/math.vector";
 import { StarSystemController } from "../starSystem/starSystemController";
 import { nearestBody } from "./nearestBody";
-<<<<<<< HEAD
-import {
-    getForwardDirection,
-    getUpwardDirection,
-    roll,
-    rotateAround,
-    Transformable
-} from "../uberCore/transforms/basicTransform";
-import { BoundingSphere } from "../bodies/common";
+import { Transformable } from "../architecture/transformable";
+import { BoundingSphere } from "../architecture/boundingSphere";
 import { Controls } from "../uberCore/controls";
-import { Matrix } from "@babylonjs/core/Maths/math";
-import { Scene } from "@babylonjs/core/scene";
-import { MapVector3 } from "./algebra";
-import { clamp } from "./math";
-import { MeshBuilder } from "@babylonjs/core/Meshes/meshBuilder";
-import { Assets } from "../assets";
-=======
-import { Transformable } from "../uberCore/transforms/basicTransform";
-import { BoundingSphere } from "../bodies/cullable";
->>>>>>> 61216244
+import { getUpwardDirection, roll, rotateAround } from "../uberCore/transforms/basicTransform";
 
 export function positionNearObjectBrightSide(transformable: Transformable, object: Transformable & BoundingSphere, starSystem: StarSystemController, nRadius = 3): void {
     // go from the nearest star to be on the sunny side of the object
