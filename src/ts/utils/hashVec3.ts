<<<<<<< HEAD
export function hashVec3(x: number, y: number, z: number): number {
    const hash = (x * 73856093) ^ (y * 19349663) ^ (z * 83492791);
=======
//  This file is part of CosmosJourneyer
//
//  Copyright (C) 2024 Barthélemy Paléologue <barth.paleologue@cosmosjourneyer.com>
//
//  This program is free software: you can redistribute it and/or modify
//  it under the terms of the GNU General Public License as published by
//  the Free Software Foundation, either version 3 of the License, or
//  (at your option) any later version.
//
//  This program is distributed in the hope that it will be useful,
//  but WITHOUT ANY WARRANTY; without even the implied warranty of
//  MERCHANTABILITY or FITNESS FOR A PARTICULAR PURPOSE.  See the
//  GNU General Public License for more details.
//
//  You should have received a copy of the GNU General Public License
//  along with this program.  If not, see <https://www.gnu.org/licenses/>.

import { Vector3 } from "@babylonjs/core/Maths/math.vector";

export function hashVec3(v: Vector3): number {
    const hash = (v.x * 73856093) ^ (v.y * 19349663) ^ (v.z * 83492791);
>>>>>>> d93b4934
    const n = 1000000000;
    return hash % n;
}<|MERGE_RESOLUTION|>--- conflicted
+++ resolved
@@ -1,7 +1,3 @@
-<<<<<<< HEAD
-export function hashVec3(x: number, y: number, z: number): number {
-    const hash = (x * 73856093) ^ (y * 19349663) ^ (z * 83492791);
-=======
 //  This file is part of CosmosJourneyer
 //
 //  Copyright (C) 2024 Barthélemy Paléologue <barth.paleologue@cosmosjourneyer.com>
@@ -19,11 +15,9 @@
 //  You should have received a copy of the GNU General Public License
 //  along with this program.  If not, see <https://www.gnu.org/licenses/>.
 
-import { Vector3 } from "@babylonjs/core/Maths/math.vector";
+export function hashVec3(x: number, y: number, z: number): number {
+    const hash = (x * 73856093) ^ (y * 19349663) ^ (z * 83492791);
 
-export function hashVec3(v: Vector3): number {
-    const hash = (v.x * 73856093) ^ (v.y * 19349663) ^ (v.z * 83492791);
->>>>>>> d93b4934
     const n = 1000000000;
     return hash % n;
 }