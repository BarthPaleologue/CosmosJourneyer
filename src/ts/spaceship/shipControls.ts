//  This file is part of CosmosJourneyer
//
//  Copyright (C) 2024 Barthélemy Paléologue <barth.paleologue@cosmosjourneyer.com>
//
//  This program is free software: you can redistribute it and/or modify
//  it under the terms of the GNU General Public License as published by
//  the Free Software Foundation, either version 3 of the License, or
//  (at your option) any later version.
//
//  This program is distributed in the hope that it will be useful,
//  but WITHOUT ANY WARRANTY; without even the implied warranty of
//  MERCHANTABILITY or FITNESS FOR A PARTICULAR PURPOSE.  See the
//  GNU General Public License for more details.
//
//  You should have received a copy of the GNU General Public License
//  along with this program.  If not, see <https://www.gnu.org/licenses/>.

import { Scene } from "@babylonjs/core/scene";
import { Vector3 } from "@babylonjs/core/Maths/math.vector";
import { LOCAL_DIRECTION } from "../uberCore/localDirections";
<<<<<<< HEAD
import {
    getForwardDirection,
    getUpwardDirection,
    pitch,
    roll,
    translate
} from "../uberCore/transforms/basicTransform";
=======
import { RCSThruster } from "./rcsThruster";
import { PhysicsAggregate } from "@babylonjs/core/Physics/v2/physicsAggregate";
import { IPhysicsCollisionEvent, PhysicsMotionType, PhysicsShapeType } from "@babylonjs/core/Physics/v2/IPhysicsEnginePlugin";
import { PhysicsShapeMesh } from "@babylonjs/core/Physics/v2/physicsShape";
import { Mesh } from "@babylonjs/core/Meshes/mesh";
import { Observable } from "@babylonjs/core/Misc/observable";
import { Axis } from "@babylonjs/core/Maths/math.axis";
import { HavokPlugin } from "@babylonjs/core/Physics/v2/Plugins/havokPlugin";
import { setEnabledBody } from "../utils/havok";
import { getForwardDirection, getUpwardDirection, pitch, roll, rotate, translate } from "../uberCore/transforms/basicTransform";
>>>>>>> d1a1a66f
import { TransformNode } from "@babylonjs/core/Meshes";
import { Controls } from "../uberCore/controls";
import { Input, InputType } from "../inputs/input";
import { Keyboard } from "../inputs/keyboard";
import { Mouse } from "../inputs/mouse";
import { Camera } from "@babylonjs/core/Cameras/camera";
import { FreeCamera } from "@babylonjs/core/Cameras/freeCamera";
import { ArcRotateCamera } from "@babylonjs/core/Cameras/arcRotateCamera";
<<<<<<< HEAD
import { Spaceship } from "./spaceship";
=======
import { PhysicsRaycastResult } from "@babylonjs/core/Physics/physicsRaycastResult";
import { PhysicsEngineV2 } from "@babylonjs/core/Physics/v2";
import { CollisionMask } from "../settings";
import { Transformable } from "../architecture/transformable";

enum ShipState {
    FLYING,
    LANDING,
    LANDED
}
>>>>>>> d1a1a66f

export class ShipControls implements Controls {
    readonly spaceship: Spaceship;

    readonly thirdPersonCamera: ArcRotateCamera;
    readonly firstPersonCamera: FreeCamera;

    private inputs: Input[] = [];

    private readonly scene: Scene;

    constructor(scene: Scene) {
        this.spaceship = new Spaceship(scene);

        this.firstPersonCamera = new FreeCamera("firstPersonCamera", Vector3.Zero(), scene);
        this.firstPersonCamera.parent = this.getTransform();
        this.firstPersonCamera.position = new Vector3(0, 1, 0);

        this.thirdPersonCamera = new ArcRotateCamera("thirdPersonCamera", -3.14 / 2, 3.14 / 2, 30, Vector3.Zero(), scene);
        this.thirdPersonCamera.parent = this.getTransform();
        this.thirdPersonCamera.lowerRadiusLimit = 10;
        this.thirdPersonCamera.upperRadiusLimit = 500;

        this.scene = scene;
    }

    public addInput(input: Input): void {
        this.inputs.push(input);
        if (input.type === InputType.KEYBOARD) {
            const keyboard = input as Keyboard;
            keyboard.addPressedOnceListener("f", () => {
                this.spaceship.setFlightAssistEnabled(!this.spaceship.getFlightAssistEnabled());
            });
            keyboard.addPressedOnceListener("h", () => {
                this.spaceship.toggleWarpDrive();
            });
        }
    }
    public getTransform(): TransformNode {
        return this.spaceship.getTransform();
    }

    public getActiveCamera(): Camera {
        return this.thirdPersonCamera;
    }

    private listenTo(input: Input, deltaTime: number) {
        if (this.spaceship.getWarpDrive().isDisabled()) {
            for (const thruster of this.spaceship.mainThrusters) {
                thruster.updateThrottle(2 * deltaTime * input.getZAxis() * thruster.getAuthority01(LOCAL_DIRECTION.FORWARD));
                thruster.updateThrottle(2 * deltaTime * -input.getZAxis() * thruster.getAuthority01(LOCAL_DIRECTION.BACKWARD));

                thruster.updateThrottle(2 * deltaTime * input.getYAxis() * thruster.getAuthority01(LOCAL_DIRECTION.UP));
                thruster.updateThrottle(2 * deltaTime * -input.getYAxis() * thruster.getAuthority01(LOCAL_DIRECTION.DOWN));

                thruster.updateThrottle(2 * deltaTime * input.getXAxis() * thruster.getAuthority01(LOCAL_DIRECTION.LEFT));
                thruster.updateThrottle(2 * deltaTime * -input.getXAxis() * thruster.getAuthority01(LOCAL_DIRECTION.RIGHT));
            }

            if (input.type === InputType.KEYBOARD) {
                const keyboard = input as Keyboard;
                if (keyboard.isPressed("r")) {
                    this.spaceship.aggregate.body.applyForce(getUpwardDirection(this.getTransform()).scale(9.8 * 10), this.spaceship.aggregate.body.getObjectCenterWorld());
                }

                if (keyboard.isPressed("l")) {
                    if (this.spaceship.getClosestWalkableObject() === null) return;
                    this.spaceship.engageLanding(null);
                }
            }

            if (input.type === InputType.MOUSE) {
                const mouse = input as Mouse;
                const roll = mouse.getRoll();
                const pitch = mouse.getPitch();

                for (const rcsThruster of this.spaceship.rcsThrusters) {
                    let throttle = 0;

                    // rcs rotation contribution
                    if (roll < 0 && rcsThruster.getRollAuthorityNormalized() > 0.2) throttle = Math.max(throttle, Math.abs(roll));
                    else if (roll > 0 && rcsThruster.getRollAuthorityNormalized() < -0.2) throttle = Math.max(throttle, Math.abs(roll));

                    if (pitch < 0 && rcsThruster.getPitchAuthorityNormalized() > 0.2) throttle = Math.max(throttle, Math.abs(pitch));
                    else if (pitch > 0 && rcsThruster.getPitchAuthorityNormalized() < -0.2) throttle = Math.max(throttle, Math.abs(pitch));

                    rcsThruster.setThrottle(throttle);
                }

                mouse.reset();
            }
        } else {
            if (input.type === InputType.MOUSE) {
                const mouse = input as Mouse;
                const rollContribution = mouse.getRoll();
                const pitchContribution = mouse.getPitch();

                roll(this.getTransform(), rollContribution * deltaTime);
                pitch(this.getTransform(), pitchContribution * deltaTime);

                mouse.reset();
            }

            if (input.type === InputType.KEYBOARD) {
                const keyboard = input as Keyboard;
                const deltaThrottle = keyboard.getZAxis() * deltaTime;
                this.spaceship.getWarpDrive().increaseTargetThrottle(deltaThrottle);
            }

            const warpSpeed = getForwardDirection(this.getTransform()).scale(this.spaceship.getWarpDrive().getWarpSpeed());
            //this.aggregate.body.setLinearVelocity(warpSpeed);
            translate(this.getTransform(), warpSpeed.scale(deltaTime));
        }
    }

    public update(deltaTime: number): Vector3 {
        this.spaceship.update(deltaTime);

<<<<<<< HEAD
        for (const input of this.inputs) this.listenTo(input, deltaTime);
=======
                const distance = landingSpot.subtract(this.getTransform().getAbsolutePosition()).dot(gravityDir);
                console.log(500 * deltaTime * Math.sign(distance), distance);
                translate(this.getTransform(), gravityDir.scale(Math.min(500 * deltaTime * Math.sign(distance), distance)));

                const currentUp = getUpwardDirection(this.getTransform());
                const targetUp = landingSpotNormal;
                const axis = Vector3.Cross(currentUp, targetUp);
                const theta = Math.acos(Vector3.Dot(currentUp, targetUp));
                rotate(this.getTransform(), axis, Math.min(0.1 * deltaTime, theta));

                if (Math.abs(distance) < 0.3 && Math.abs(theta) < 0.01) {
                    this.state = ShipState.LANDED;
                    this.aggregate.body.setMotionType(PhysicsMotionType.STATIC);
                }
            }
        }
>>>>>>> d1a1a66f

        this.getActiveCamera().getViewMatrix();
        return this.getTransform().getAbsolutePosition();
    }

    dispose() {
        this.instanceRoot.dispose();
        this.aggregate.dispose();
        this.thirdPersonCamera.dispose();
        this.firstPersonCamera.dispose();
    }
}<|MERGE_RESOLUTION|>--- conflicted
+++ resolved
@@ -18,7 +18,6 @@
 import { Scene } from "@babylonjs/core/scene";
 import { Vector3 } from "@babylonjs/core/Maths/math.vector";
 import { LOCAL_DIRECTION } from "../uberCore/localDirections";
-<<<<<<< HEAD
 import {
     getForwardDirection,
     getUpwardDirection,
@@ -26,18 +25,6 @@
     roll,
     translate
 } from "../uberCore/transforms/basicTransform";
-=======
-import { RCSThruster } from "./rcsThruster";
-import { PhysicsAggregate } from "@babylonjs/core/Physics/v2/physicsAggregate";
-import { IPhysicsCollisionEvent, PhysicsMotionType, PhysicsShapeType } from "@babylonjs/core/Physics/v2/IPhysicsEnginePlugin";
-import { PhysicsShapeMesh } from "@babylonjs/core/Physics/v2/physicsShape";
-import { Mesh } from "@babylonjs/core/Meshes/mesh";
-import { Observable } from "@babylonjs/core/Misc/observable";
-import { Axis } from "@babylonjs/core/Maths/math.axis";
-import { HavokPlugin } from "@babylonjs/core/Physics/v2/Plugins/havokPlugin";
-import { setEnabledBody } from "../utils/havok";
-import { getForwardDirection, getUpwardDirection, pitch, roll, rotate, translate } from "../uberCore/transforms/basicTransform";
->>>>>>> d1a1a66f
 import { TransformNode } from "@babylonjs/core/Meshes";
 import { Controls } from "../uberCore/controls";
 import { Input, InputType } from "../inputs/input";
@@ -46,20 +33,13 @@
 import { Camera } from "@babylonjs/core/Cameras/camera";
 import { FreeCamera } from "@babylonjs/core/Cameras/freeCamera";
 import { ArcRotateCamera } from "@babylonjs/core/Cameras/arcRotateCamera";
-<<<<<<< HEAD
 import { Spaceship } from "./spaceship";
-=======
-import { PhysicsRaycastResult } from "@babylonjs/core/Physics/physicsRaycastResult";
-import { PhysicsEngineV2 } from "@babylonjs/core/Physics/v2";
-import { CollisionMask } from "../settings";
-import { Transformable } from "../architecture/transformable";
 
 enum ShipState {
     FLYING,
     LANDING,
     LANDED
 }
->>>>>>> d1a1a66f
 
 export class ShipControls implements Controls {
     readonly spaceship: Spaceship;
@@ -178,34 +158,14 @@
     public update(deltaTime: number): Vector3 {
         this.spaceship.update(deltaTime);
 
-<<<<<<< HEAD
         for (const input of this.inputs) this.listenTo(input, deltaTime);
-=======
-                const distance = landingSpot.subtract(this.getTransform().getAbsolutePosition()).dot(gravityDir);
-                console.log(500 * deltaTime * Math.sign(distance), distance);
-                translate(this.getTransform(), gravityDir.scale(Math.min(500 * deltaTime * Math.sign(distance), distance)));
-
-                const currentUp = getUpwardDirection(this.getTransform());
-                const targetUp = landingSpotNormal;
-                const axis = Vector3.Cross(currentUp, targetUp);
-                const theta = Math.acos(Vector3.Dot(currentUp, targetUp));
-                rotate(this.getTransform(), axis, Math.min(0.1 * deltaTime, theta));
-
-                if (Math.abs(distance) < 0.3 && Math.abs(theta) < 0.01) {
-                    this.state = ShipState.LANDED;
-                    this.aggregate.body.setMotionType(PhysicsMotionType.STATIC);
-                }
-            }
-        }
->>>>>>> d1a1a66f
 
         this.getActiveCamera().getViewMatrix();
         return this.getTransform().getAbsolutePosition();
     }
 
     dispose() {
-        this.instanceRoot.dispose();
-        this.aggregate.dispose();
+        this.spaceship.dispose();
         this.thirdPersonCamera.dispose();
         this.firstPersonCamera.dispose();
     }
