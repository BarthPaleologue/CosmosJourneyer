--- conflicted
+++ resolved
@@ -95,11 +95,8 @@
     private static Spacestation: Mesh;
     private static Banana: Mesh;
     private static Character: Mesh;
-<<<<<<< HEAD
-    static Rock: Mesh;
+
     private static LandingPad: Mesh;
-=======
->>>>>>> d1a1a66f
 
     public static Rock: Mesh;
     public static Tree: Mesh;
@@ -208,7 +205,6 @@
             console.log("Rock loaded");
         };
 
-<<<<<<< HEAD
         const landingPadTask = Assets.manager.addMeshTask("landingPadTask", "", "", landingPad);
         landingPadTask.onSuccess = function (task: MeshAssetTask) {
             Assets.LandingPad = task.loadedMeshes[0] as Mesh;
@@ -221,7 +217,6 @@
             console.log("LandingPad loaded");
         };
 
-=======
         const treeTask = Assets.manager.addMeshTask("treeTask", "", "", tree);
         treeTask.onSuccess = function (task: MeshAssetTask) {
             Assets.Tree = task.loadedMeshes[0] as Mesh;
@@ -251,7 +246,6 @@
 
         Assets.GrassBlade = createGrassBlade(scene, 3);
 
->>>>>>> d1a1a66f
         const ouchSoundTask = Assets.manager.addBinaryFileTask("ouchSoundTask", ouchSound);
         ouchSoundTask.onSuccess = function (task) {
             Assets.OuchSound = new Sound("OuchSound", task.data, scene);
