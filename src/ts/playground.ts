import "../styles/index.scss";

import { Vector3 } from "@babylonjs/core/Maths/math.vector";
import { DirectionalLight } from "@babylonjs/core/Lights/directionalLight";
<<<<<<< HEAD
import { UberScene } from "./uberCore/uberScene";
import { translate } from "./uberCore/transforms/basicTransform";
import { EngineFactory } from "@babylonjs/core";
import { MeshBuilder } from "@babylonjs/core/Meshes/meshBuilder";
import { DirectionalLightWrapper, TransformNodeWrapper } from "./utils/wrappers";
import { FreeCamera } from "@babylonjs/core/Cameras/freeCamera";
import { OceanPostProcess } from "./postProcesses/oceanPostProcess";
import { DefaultController } from "./defaultController/defaultController";
import { Keyboard } from "./inputs/keyboard";
import { Mouse } from "./inputs/mouse";

// target alignment with https://www.babylonjs-playground.com/#1PHYB0#366
=======
import { OceanPostProcess } from "./postProcesses/oceanPostProcess";
import { UberScene } from "./uberCore/uberScene";
import { translate } from "./uberCore/transforms/basicTransform";
import { Keyboard } from "./inputs/keyboard";
import { Mouse } from "./inputs/mouse";
import { EngineFactory } from "@babylonjs/core";
import { DefaultController } from "./defaultController/defaultController"
import { PointLightWrapper, TransformNodeWrapper } from "./utils/wrappers";
import { MeshBuilder } from "@babylonjs/core/Meshes/meshBuilder";
import { PointLight } from "@babylonjs/core/Lights/pointLight";
>>>>>>> 04139533

const canvas = document.getElementById("renderer") as HTMLCanvasElement;
canvas.width = window.innerWidth;
canvas.height = window.innerHeight;

<<<<<<< HEAD
const engine = await EngineFactory.CreateAsync(canvas, {});
=======
const wasmPath = new URL("./utils/TWGSL/twgsl.wasm", import.meta.url);
const jsPath = new URL("./utils/TWGSL/twgsl.js", import.meta.url);

const engine = await EngineFactory.CreateAsync(canvas, {
    twgslOptions: {
        wasmPath: wasmPath.href,
        jsPath: jsPath.href
    }
});

>>>>>>> 04139533
engine.useReverseDepthBuffer = true;

console.log(engine.getCaps());
console.log(engine.getCaps().textureFloatRender);

const scene = new UberScene(engine);
scene.useRightHandedSystem = true;

<<<<<<< HEAD
const sphereRadius = 1e3;

const controller = new DefaultController(scene);
controller.addInput(new Keyboard());
controller.addInput(new Mouse(canvas));
controller.speed *= sphereRadius;
const camera = controller.getActiveCamera();
camera.maxZ = sphereRadius * 1000;

scene.setActiveController(controller);

const light = new DirectionalLight("dir01", new Vector3(1, 1, 1).normalize(), scene);

const planet = new TransformNodeWrapper(MeshBuilder.CreateSphere("sphere", { diameter: sphereRadius * 2 }, scene), sphereRadius);
translate(planet.getTransform(), new Vector3(0, 0, sphereRadius * 4));

const wrappedLight = new DirectionalLightWrapper(light);
translate(wrappedLight.getTransform(),light.direction.scale(-sphereRadius * 4));

const ocean = new OceanPostProcess("ocean", planet, scene, [wrappedLight]);
ocean.oceanUniforms.oceanRadius = sphereRadius * 1.2;
camera.attachPostProcess(ocean);

scene.onBeforeRenderObservable.add(() => {
    controller.update(scene.deltaTime / 1000);

    if (controller.getTransform().getAbsolutePosition().length() > 100) {
        translate(planet.getTransform(), controller.getTransform().getAbsolutePosition().negate());
        translate(controller.getTransform(), controller.getTransform().getAbsolutePosition().negate());
=======
await Assets.Init(scene);

const sphereRadius = 1e3;

const defaultController = new DefaultController(scene);
defaultController.addInput(new Keyboard());
defaultController.addInput(new Mouse(canvas));
defaultController.getActiveCamera().maxZ = 1e6;
defaultController.speed *= sphereRadius;
scene.setActiveController(defaultController);

const sphere = new TransformNodeWrapper(MeshBuilder.CreateSphere("sphere", {diameter: sphereRadius*2}, scene), sphereRadius);
translate(sphere.getTransform(), new Vector3(0, 0, sphereRadius * 4));

const star = new PointLightWrapper(new PointLight("dir01", new Vector3(0, 1, 0), scene));
translate(star.getTransform(), new Vector3(0, 0, -sphereRadius * 4));


const ocean = new OceanPostProcess("ocean", sphere, scene, [star]);
ocean.oceanUniforms.oceanRadius = sphereRadius * 1.1;
defaultController.getActiveCamera().attachPostProcess(ocean);

scene.onBeforeRenderObservable.add(() => {
    const deltaTime = scene.deltaTime / 1000;

    ocean.update(deltaTime);

    defaultController.update(scene.deltaTime);
    if (defaultController.getActiveCamera().getAbsolutePosition().length() > 100) {
        translate(sphere.getTransform(), defaultController.getActiveCamera().getAbsolutePosition().negate());
        translate(star.getTransform(), defaultController.getActiveCamera().getAbsolutePosition().negate());
        translate(defaultController.getTransform(), defaultController.getActiveCamera().getAbsolutePosition().negate());
>>>>>>> 04139533
    }
});

scene.executeWhenReady(() => {
    engine.runRenderLoop(() => {
        scene.render();
    });
});<|MERGE_RESOLUTION|>--- conflicted
+++ resolved
@@ -1,21 +1,8 @@
 import "../styles/index.scss";
 
+import { Assets } from "./assets";
 import { Vector3 } from "@babylonjs/core/Maths/math.vector";
 import { DirectionalLight } from "@babylonjs/core/Lights/directionalLight";
-<<<<<<< HEAD
-import { UberScene } from "./uberCore/uberScene";
-import { translate } from "./uberCore/transforms/basicTransform";
-import { EngineFactory } from "@babylonjs/core";
-import { MeshBuilder } from "@babylonjs/core/Meshes/meshBuilder";
-import { DirectionalLightWrapper, TransformNodeWrapper } from "./utils/wrappers";
-import { FreeCamera } from "@babylonjs/core/Cameras/freeCamera";
-import { OceanPostProcess } from "./postProcesses/oceanPostProcess";
-import { DefaultController } from "./defaultController/defaultController";
-import { Keyboard } from "./inputs/keyboard";
-import { Mouse } from "./inputs/mouse";
-
-// target alignment with https://www.babylonjs-playground.com/#1PHYB0#366
-=======
 import { OceanPostProcess } from "./postProcesses/oceanPostProcess";
 import { UberScene } from "./uberCore/uberScene";
 import { translate } from "./uberCore/transforms/basicTransform";
@@ -26,15 +13,11 @@
 import { PointLightWrapper, TransformNodeWrapper } from "./utils/wrappers";
 import { MeshBuilder } from "@babylonjs/core/Meshes/meshBuilder";
 import { PointLight } from "@babylonjs/core/Lights/pointLight";
->>>>>>> 04139533
 
 const canvas = document.getElementById("renderer") as HTMLCanvasElement;
 canvas.width = window.innerWidth;
 canvas.height = window.innerHeight;
 
-<<<<<<< HEAD
-const engine = await EngineFactory.CreateAsync(canvas, {});
-=======
 const wasmPath = new URL("./utils/TWGSL/twgsl.wasm", import.meta.url);
 const jsPath = new URL("./utils/TWGSL/twgsl.js", import.meta.url);
 
@@ -45,46 +28,11 @@
     }
 });
 
->>>>>>> 04139533
 engine.useReverseDepthBuffer = true;
-
-console.log(engine.getCaps());
-console.log(engine.getCaps().textureFloatRender);
 
 const scene = new UberScene(engine);
 scene.useRightHandedSystem = true;
 
-<<<<<<< HEAD
-const sphereRadius = 1e3;
-
-const controller = new DefaultController(scene);
-controller.addInput(new Keyboard());
-controller.addInput(new Mouse(canvas));
-controller.speed *= sphereRadius;
-const camera = controller.getActiveCamera();
-camera.maxZ = sphereRadius * 1000;
-
-scene.setActiveController(controller);
-
-const light = new DirectionalLight("dir01", new Vector3(1, 1, 1).normalize(), scene);
-
-const planet = new TransformNodeWrapper(MeshBuilder.CreateSphere("sphere", { diameter: sphereRadius * 2 }, scene), sphereRadius);
-translate(planet.getTransform(), new Vector3(0, 0, sphereRadius * 4));
-
-const wrappedLight = new DirectionalLightWrapper(light);
-translate(wrappedLight.getTransform(),light.direction.scale(-sphereRadius * 4));
-
-const ocean = new OceanPostProcess("ocean", planet, scene, [wrappedLight]);
-ocean.oceanUniforms.oceanRadius = sphereRadius * 1.2;
-camera.attachPostProcess(ocean);
-
-scene.onBeforeRenderObservable.add(() => {
-    controller.update(scene.deltaTime / 1000);
-
-    if (controller.getTransform().getAbsolutePosition().length() > 100) {
-        translate(planet.getTransform(), controller.getTransform().getAbsolutePosition().negate());
-        translate(controller.getTransform(), controller.getTransform().getAbsolutePosition().negate());
-=======
 await Assets.Init(scene);
 
 const sphereRadius = 1e3;
@@ -117,7 +65,6 @@
         translate(sphere.getTransform(), defaultController.getActiveCamera().getAbsolutePosition().negate());
         translate(star.getTransform(), defaultController.getActiveCamera().getAbsolutePosition().negate());
         translate(defaultController.getTransform(), defaultController.getActiveCamera().getAbsolutePosition().negate());
->>>>>>> 04139533
     }
 });
 
