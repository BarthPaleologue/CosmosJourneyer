//  This file is part of CosmosJourneyer
//
//  Copyright (C) 2024 Barthélemy Paléologue <barth.paleologue@cosmosjourneyer.com>
//
//  This program is free software: you can redistribute it and/or modify
//  it under the terms of the GNU General Public License as published by
//  the Free Software Foundation, either version 3 of the License, or
//  (at your option) any later version.
//
//  This program is distributed in the hope that it will be useful,
//  but WITHOUT ANY WARRANTY; without even the implied warranty of
//  MERCHANTABILITY or FITNESS FOR A PARTICULAR PURPOSE.  See the
//  GNU General Public License for more details.
//
//  You should have received a copy of the GNU General Public License
//  along with this program.  If not, see <https://www.gnu.org/licenses/>.

import { seededSquirrelNoise } from "squirrel-noise";
import { makeNoise3D } from "fast-simplex-noise";

export const Settings = {
    UNIVERSE_SEED: Math.PI,
    EARTH_RADIUS: 1000e3, // target is 6000e3
    AU: 150e9, // target is 150e9

    VERTEX_RESOLUTION: 64,
    MIN_DISTANCE_BETWEEN_VERTICES: 1.5,

    CLOUD_LAYER_HEIGHT: 15e3,
    ATMOSPHERE_HEIGHT: 100e3,
    OCEAN_DEPTH: 7e3,

    TIME_MULTIPLIER: 1,
    CHUNK_RENDER_DISTANCE_MULTIPLIER: 2,
    ENABLE_VOLUMETRIC_CLOUDS: false,
    SEED_HALF_RANGE: 1e4,
    C: 299792458,
    FOV: (92 * Math.PI) / 180
};

export const CollisionMask = {
    GROUND: 0b00000001,
<<<<<<< HEAD
    SPACESHIP: 0b00000010,
    LANDING_PADS: 0b00000100,
}
=======
    SPACESHIP: 0b00000010
};

const seedableRNG = seededSquirrelNoise(Settings.UNIVERSE_SEED);
let step = 0;
const perlinRNG = makeNoise3D(() => {
    return seedableRNG(step++);
});
export const UniverseDensity = (x: number, y: number, z: number) => (1.0 - Math.abs(perlinRNG(x * 0.2, y * 0.2, z * 0.2))) ** 8;
>>>>>>> d1a1a66f
<|MERGE_RESOLUTION|>--- conflicted
+++ resolved
@@ -40,12 +40,8 @@
 
 export const CollisionMask = {
     GROUND: 0b00000001,
-<<<<<<< HEAD
     SPACESHIP: 0b00000010,
     LANDING_PADS: 0b00000100,
-}
-=======
-    SPACESHIP: 0b00000010
 };
 
 const seedableRNG = seededSquirrelNoise(Settings.UNIVERSE_SEED);
@@ -53,5 +49,4 @@
 const perlinRNG = makeNoise3D(() => {
     return seedableRNG(step++);
 });
-export const UniverseDensity = (x: number, y: number, z: number) => (1.0 - Math.abs(perlinRNG(x * 0.2, y * 0.2, z * 0.2))) ** 8;
->>>>>>> d1a1a66f
+export const UniverseDensity = (x: number, y: number, z: number) => (1.0 - Math.abs(perlinRNG(x * 0.2, y * 0.2, z * 0.2))) ** 8;