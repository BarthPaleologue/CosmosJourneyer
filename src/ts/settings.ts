//  This file is part of Cosmos Journeyer
//
//  Copyright (C) 2024 Barthélemy Paléologue <barth.paleologue@cosmosjourneyer.com>
//
//  This program is free software: you can redistribute it and/or modify
//  it under the terms of the GNU Affero General Public License as published by
//  the Free Software Foundation, either version 3 of the License, or
//  (at your option) any later version.
//
//  This program is distributed in the hope that it will be useful,
//  but WITHOUT ANY WARRANTY; without even the implied warranty of
//  MERCHANTABILITY or FITNESS FOR A PARTICULAR PURPOSE.  See the
//  GNU Affero General Public License for more details.
//
//  You should have received a copy of the GNU Affero General Public License
//  along with this program.  If not, see <https://www.gnu.org/licenses/>.

import { seededSquirrelNoise } from "squirrel-noise";
import { makeNoise3D } from "fast-simplex-noise";
import { Tools } from "@babylonjs/core/Misc/tools";

export const Settings = {
    UNIVERSE_SEED: Math.PI,
<<<<<<< HEAD
    EARTH_RADIUS: 6000e3, // target is 6000e3
=======

    POWER_PLAY_SEED: 77,

    EARTH_RADIUS: 1000e3, // target is 6000e3
>>>>>>> e7abc621

    /**
     * The distance light travels in one year.
     */
    LIGHT_YEAR: 3e8 * 60 * 60 * 24 * 365.25,

    VERTEX_RESOLUTION: 64,
    MIN_DISTANCE_BETWEEN_VERTICES: 1.5,

    CLOUD_LAYER_HEIGHT: 7e3,
    ATMOSPHERE_HEIGHT: 100e3,
    OCEAN_DEPTH: 7e3,

    TIME_MULTIPLIER: 1,
    CHUNK_RENDERING_DISTANCE_MULTIPLIER: 2,
    ENABLE_VOLUMETRIC_CLOUDS: false,
    SEED_HALF_RANGE: 1e4,

    FLOATING_ORIGIN_THRESHOLD: 500,

    HUMAN_BUBBLE_RADIUS_LY: 100,

    /**
     * The average daily intake for a human being in kcal/day
     * It is 2500 for males and 2000 for females, hence 2250.
     */
    INDIVIDUAL_AVERAGE_DAILY_INTAKE: 2250,

    /**
     * Hydroponic agriculture can be 250% more productive than conventional agriculture.
     */
    HYDROPONIC_TO_CONVENTIONAL_RATIO: 3.5,

    /**
     * The speed of light in meters per second.
     */
    C: 299792458,

    /**
     * The gravitational constant in m^3 kg^-1 s^-2.
     */
    G: 6.6743e-11,

    /**
     * The astronomical unit in meters.
     */
    AU: 150e9,

    /**
     * The mass of the sun in kilograms.
     */
    SOLAR_MASS: 1.989e30,

    /**
     * The radius of the sun in meters.
     */
    SOLAR_RADIUS: 696340e3,

    /**
     * The gravitational acceleration in m/s^2.
     */
    G_EARTH: 9.81,

    FOV: Tools.ToRadians(60),

    LANDING_PAD_ASPECT_RATIO: 1.618,

    MAIN_FONT: "Nasalization"
};

export const CollisionMask = {
    ENVIRONMENT: 0b00000001,
    DYNAMIC_OBJECTS: 0b00000010
};

const densityRng = seededSquirrelNoise(Settings.UNIVERSE_SEED);
let densitySampleStep = 0;
const densityPerlin = makeNoise3D(() => {
    return densityRng(densitySampleStep++);
});
export const UniverseDensity = (x: number, y: number, z: number) => (1.0 - Math.abs(densityPerlin(x * 0.2, y * 0.2, z * 0.2))) ** 8;<|MERGE_RESOLUTION|>--- conflicted
+++ resolved
@@ -21,14 +21,10 @@
 
 export const Settings = {
     UNIVERSE_SEED: Math.PI,
-<<<<<<< HEAD
+
     EARTH_RADIUS: 6000e3, // target is 6000e3
-=======
 
     POWER_PLAY_SEED: 77,
-
-    EARTH_RADIUS: 1000e3, // target is 6000e3
->>>>>>> e7abc621
 
     /**
      * The distance light travels in one year.
