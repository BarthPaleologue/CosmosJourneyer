import { ChunkTree } from "../../chunks/chunkTree";
import { Direction } from "../../utils/direction";

import { Axis, Vector3 } from "@babylonjs/core";

import { BodyType, RigidBody } from "../interfaces";
import { TransferCollisionData } from "../../chunks/workerDataTypes";
import { TaskType } from "../../chunks/taskTypes";
import { AbstractController } from "../../uberCore/abstractController";
import { TelluricMaterial } from "../../materials/telluricMaterial";
import { waterBoilingPointCelsius } from "../../utils/waterMechanics";
import { TelluricPlanetPostProcesses } from "../postProcessesInterfaces";
import { AbstractBody } from "../abstractBody";
import { UberScene } from "../../uberCore/uberScene";
import { Planemo } from "./planemo";
import { Star } from "../stars/star";
import { BlackHole } from "../stars/blackHole";
import { TelluricPlanetDescriptor } from "../../descriptors/telluricPlanetDescriptor";

export class TelluricPlanet extends AbstractBody implements RigidBody, Planemo {
    override readonly bodyType = BodyType.TELLURIC;

    override readonly postProcesses: TelluricPlanetPostProcesses;

    readonly sides: ChunkTree[] = new Array(6); // stores the 6 sides of the sphere

    readonly material: TelluricMaterial;

    readonly descriptor: TelluricPlanetDescriptor;

    /**
     * New Telluric Planet
     * @param name The name of the planet
     * @param scene
     * @param seed The seed of the planet in [-1, 1]
     * @param parentBodies The bodies the planet is orbiting
     */
    constructor(name: string, scene: UberScene, seed: number, parentBodies: AbstractBody[]) {
        super(name, parentBodies);

        this.descriptor = new TelluricPlanetDescriptor(
            seed,
            parentBodies.map((body) => body.descriptor)
        );

        this.transform.rotate(Axis.X, this.descriptor.physicalProperties.axialTilt);

        this.postProcesses = {
            overlay: true,
            atmosphere: false,
            ocean: false,
            clouds: false,
            rings: false
        };

        const waterBoilingPoint = waterBoilingPointCelsius(this.descriptor.physicalProperties.pressure);
        const waterFreezingPoint = 0.0;
        const epsilon = 0.05;
        if (this.descriptor.physicalProperties.pressure > epsilon) {
            if (waterFreezingPoint > this.descriptor.physicalProperties.minTemperature && waterFreezingPoint < this.descriptor.physicalProperties.maxTemperature) {
                this.postProcesses.ocean = true;
                this.postProcesses.clouds = true;
            } else {
                this.descriptor.physicalProperties.oceanLevel = 0;
            }
            this.postProcesses.atmosphere = true;
        } else {
            this.descriptor.physicalProperties.oceanLevel = 0;
        }

        this.postProcesses.rings = this.descriptor.hasRings;

        this.material = new TelluricMaterial(this.name, this.transform, this.descriptor, scene);

        this.sides = [
            new ChunkTree(Direction.Up, this.name, this.descriptor, this.transform, this.material, scene),
            new ChunkTree(Direction.Down, this.name, this.descriptor, this.transform, this.material, scene),
            new ChunkTree(Direction.Forward, this.name, this.descriptor, this.transform, this.material, scene),
            new ChunkTree(Direction.Backward, this.name, this.descriptor, this.transform, this.material, scene),
            new ChunkTree(Direction.Right, this.name, this.descriptor, this.transform, this.material, scene),
            new ChunkTree(Direction.Left, this.name, this.descriptor, this.transform, this.material, scene)
        ];
    }

    public generateCollisionTask(relativePosition: Vector3): TransferCollisionData {
        const collisionData: TransferCollisionData = {
            seed: this.descriptor.seed,
            taskType: TaskType.Collision,
            planetName: this.name,
            terrainSettings: this.descriptor.terrainSettings,
            position: [relativePosition.x, relativePosition.y, relativePosition.z],
            planetDiameter: this.getDiameter()
        };
        return collisionData;
    }

    /**
     * Update terrain of the sphere relative to the observer position
     * @param observerPosition
     */
    public updateLOD(observerPosition: Vector3): void {
        for (const side of this.sides) side.update(observerPosition);
    }

    /**
     * Regenerates the chunks
     */
    public reset(): void {
        for (const side of this.sides) side.reset();
    }

<<<<<<< HEAD
    public updateMaterial(controller: AbstractController, stars: (Star | BlackHole)[]): void {
        this.material.update(controller, stars);
=======
    public override updateTransform(player: AbstractController, deltaTime: number): void {
        super.updateTransform(player, deltaTime);
        this.updateLOD(player.transform.getAbsolutePosition());
    }

    public updateMaterial(controller: AbstractController, stars: (Star | BlackHole)[], deltaTime: number): void {
        this.material.update(controller, stars, deltaTime);
>>>>>>> 77dc4bca
    }

    public override getApparentRadius(): number {
        return super.getRadius() + this.descriptor.physicalProperties.oceanLevel;
    }
}<|MERGE_RESOLUTION|>--- conflicted
+++ resolved
@@ -109,18 +109,8 @@
         for (const side of this.sides) side.reset();
     }
 
-<<<<<<< HEAD
-    public updateMaterial(controller: AbstractController, stars: (Star | BlackHole)[]): void {
-        this.material.update(controller, stars);
-=======
-    public override updateTransform(player: AbstractController, deltaTime: number): void {
-        super.updateTransform(player, deltaTime);
-        this.updateLOD(player.transform.getAbsolutePosition());
-    }
-
     public updateMaterial(controller: AbstractController, stars: (Star | BlackHole)[], deltaTime: number): void {
         this.material.update(controller, stars, deltaTime);
->>>>>>> 77dc4bca
     }
 
     public override getApparentRadius(): number {
