--- conflicted
+++ resolved
@@ -106,19 +106,14 @@
 
     public updateRotation(deltaTime: number): number {
         if (this.descriptor.physicalProperties.rotationPeriod > 0) {
-<<<<<<< HEAD
+
             const dtheta = -(2 * Math.PI * deltaTime) / this.descriptor.physicalProperties.rotationPeriod;
             this.transform.rotate(this.getRotationAxis(), dtheta);
+
+            this.theta += dtheta;
+            this.rotationMatrixAroundAxis.copyFrom(Matrix.RotationAxis(this.getRotationAxis(), this.theta));
+
             return dtheta;
-=======
-            const dtheta = (2 * Math.PI * deltaTime) / this.descriptor.physicalProperties.rotationPeriod;
-
-            if (isOrbiting(controller, this)) controller.transform.rotateAround(this.transform.getAbsolutePosition(), this.getRotationAxis(), -dtheta);
-            this.transform.rotate(this.getRotationAxis(), -dtheta);
-
-            this.theta += -dtheta;
-            this.rotationMatrixAroundAxis.copyFrom(Matrix.RotationAxis(this.getRotationAxis(), this.theta));
->>>>>>> 77dc4bca
         }
         return 0;
     }
