--- conflicted
+++ resolved
@@ -1,13 +1,7 @@
 import { Observable } from "@babylonjs/core/Misc/observable";
 import i18n from "../i18n";
-<<<<<<< HEAD
-import { LocalStorageAutoSaves, LocalStorageManualSaves, parseSaveFileData, SaveFileData } from "../saveFile/saveFileData";
 import { createNotification, NotificationIntent, NotificationOrigin } from "../utils/notification";
-import { Settings } from "../settings";
-=======
 import { createUrlFromSave, getSavesFromLocalStorage, parseSaveFileData, SaveFileData, writeSavesToLocalStorage } from "../saveFile/saveFileData";
-import { createNotification } from "../utils/notification";
->>>>>>> 58901f3b
 import { Sounds } from "../assets/sounds";
 import expandIconPath from "../../asset/icons/expand.webp";
 import collapseIconPath from "../../asset/icons/collapse.webp";
@@ -179,7 +173,7 @@
                 Sounds.MENU_SELECT_SOUND.play();
                 const url = createUrlFromSave(latestSave);
                 navigator.clipboard.writeText(url.toString()).then(() => {
-                    createNotification(i18n.t("notifications:copiedToClipboard"), 5000);
+                    createNotification(NotificationOrigin.GENERAL, NotificationIntent.SUCCESS, i18n.t("notifications:copiedToClipboard"), 5000);
                 });
             });
             cmdrHeaderButtons.appendChild(shareButton);
@@ -287,7 +281,7 @@
             Sounds.MENU_SELECT_SOUND.play();
             const url = createUrlFromSave(save);
             navigator.clipboard.writeText(url.toString()).then(() => {
-                createNotification(i18n.t("notifications:copiedToClipboard"), 5000);
+                createNotification(NotificationOrigin.GENERAL, NotificationIntent.INFO, i18n.t("notifications:copiedToClipboard"), 5000);
             });
         });
         saveButtons.appendChild(shareButton);
