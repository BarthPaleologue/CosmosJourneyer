--- conflicted
+++ resolved
@@ -189,18 +189,13 @@
             shareButton.addEventListener("click", async () => {
                 Sounds.MENU_SELECT_SOUND.play();
                 const url = createUrlFromSave(latestSave);
-<<<<<<< HEAD
                 await navigator.clipboard.writeText(url.toString()).then(() => {
-                    createNotification(NotificationOrigin.GENERAL, NotificationIntent.SUCCESS, i18n.t("notifications:copiedToClipboard"), 5000);
-=======
-                navigator.clipboard.writeText(url.toString()).then(() => {
                     createNotification(
                         NotificationOrigin.GENERAL,
                         NotificationIntent.SUCCESS,
                         i18n.t("notifications:copiedToClipboard"),
                         5000
                     );
->>>>>>> 4124d249
                 });
             });
             cmdrHeaderButtons.appendChild(shareButton);
@@ -314,18 +309,13 @@
         shareButton.addEventListener("click", async () => {
             Sounds.MENU_SELECT_SOUND.play();
             const url = createUrlFromSave(save);
-<<<<<<< HEAD
             await navigator.clipboard.writeText(url.toString()).then(() => {
-                createNotification(NotificationOrigin.GENERAL, NotificationIntent.INFO, i18n.t("notifications:copiedToClipboard"), 5000);
-=======
-            navigator.clipboard.writeText(url.toString()).then(() => {
                 createNotification(
                     NotificationOrigin.GENERAL,
                     NotificationIntent.INFO,
                     i18n.t("notifications:copiedToClipboard"),
                     5000
                 );
->>>>>>> 4124d249
             });
         });
         saveButtons.appendChild(shareButton);
