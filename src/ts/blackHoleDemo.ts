--- conflicted
+++ resolved
@@ -67,11 +67,7 @@
 BH.model.orbit.radius = 0;
 
 const planet = starSystem.makeTelluricPlanet();
-<<<<<<< HEAD
-planet.model.orbit.radius = 45000e3;
-=======
-planet.model.orbit.radius = 10 * planet.getRadius();
->>>>>>> 20efa099
+planet.model.orbit.radius = 45 * planet.getRadius();
 
 document.addEventListener("keydown", (e) => {
     if (e.key === "g") {
