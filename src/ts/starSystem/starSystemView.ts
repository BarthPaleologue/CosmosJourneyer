--- conflicted
+++ resolved
@@ -550,16 +550,10 @@
             this.helmetOverlay.displaySpeed(this.spaceshipControls.spaceship.getThrottle(), this.spaceshipControls.spaceship.getSpeed());
         }
 
-<<<<<<< HEAD
-        this.characterControls.setClosestWalkableObject(nearestBody);
-        this.spaceshipControls.spaceship.setClosestWalkableObject(nearestBody);
-        
-        const nearestOrbitalObject = starSystem.getNearestOrbitalObject();
-=======
+
         this.characterControls.setClosestWalkableObject(nearestOrbitalObject);
         this.spaceshipControls.spaceship.setClosestWalkableObject(nearestOrbitalObject);
 
->>>>>>> b81b8a15
         const nearestCelestialBody = starSystem.getNearestCelestialBody(this.scene.getActiveControls().getTransform().getAbsolutePosition());
 
         if(nearestOrbitalObject instanceof SpaceStation) {
