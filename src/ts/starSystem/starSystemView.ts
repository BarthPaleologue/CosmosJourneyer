//  This file is part of Cosmos Journeyer
//
//  Copyright (C) 2024 Barthélemy Paléologue <barth.paleologue@cosmosjourneyer.com>
//
//  This program is free software: you can redistribute it and/or modify
//  it under the terms of the GNU Affero General Public License as published by
//  the Free Software Foundation, either version 3 of the License, or
//  (at your option) any later version.
//
//  This program is distributed in the hope that it will be useful,
//  but WITHOUT ANY WARRANTY; without even the implied warranty of
//  MERCHANTABILITY or FITNESS FOR A PARTICULAR PURPOSE.  See the
//  GNU Affero General Public License for more details.
//
//  You should have received a copy of the GNU Affero General Public License
//  along with this program.  If not, see <https://www.gnu.org/licenses/>.

import { SpaceShipLayer } from "../ui/spaceShipLayer";
import { BodyEditor, EditorVisibility } from "../ui/bodyEditor/bodyEditor";
import { UberScene } from "../uberCore/uberScene";
import { AxisRenderer } from "../orbit/axisRenderer";
import { TargetCursorLayer } from "../ui/targetCursorLayer";
import { Animation } from "@babylonjs/core/Animations/animation";
import { StarSystemController } from "./starSystemController";
import { HavokPlugin } from "@babylonjs/core/Physics/v2/Plugins/havokPlugin";
import { HemisphericLight } from "@babylonjs/core/Lights/hemisphericLight";
import { Vector3 } from "@babylonjs/core/Maths/math";
import { Settings } from "../settings";
import { StarSystemHelper } from "./starSystemHelper";
import { positionNearObjectBrightSide } from "../utils/positionNearObject";
import { ShipControls } from "../spaceship/shipControls";
import { OrbitRenderer } from "../orbit/orbitRenderer";
import { BlackHole } from "../stellarObjects/blackHole/blackHole";
import { ChunkForgeWorkers } from "../planets/telluricPlanet/terrain/chunks/chunkForgeWorkers";
import "@babylonjs/core/Loading/loadingScreen";
import { setMaxLinVel } from "../utils/havok";
import { HavokPhysicsWithBindings } from "@babylonjs/havok";
import { ChunkForge } from "../planets/telluricPlanet/terrain/chunks/chunkForge";
import { DefaultControls } from "../defaultControls/defaultControls";
import { CharacterControls } from "../characterControls/characterControls";
import { Assets } from "../assets/assets";
import { getForwardDirection, getRotationQuaternion, setRotationQuaternion, translate } from "../uberCore/transforms/basicTransform";
import { Observable } from "@babylonjs/core/Misc/observable";
import { NeutronStar } from "../stellarObjects/neutronStar/neutronStar";
import { View } from "../utils/view";
import { SystemSeed } from "../utils/systemSeed";
import { SystemTarget } from "../utils/systemTarget";
import { StarSystemInputs } from "../inputs/starSystemInputs";
import { createNotification } from "../utils/notification";
import { axisCompositeToString, dPadCompositeToString } from "../utils/inputControlsString";
import { SpaceShipControlsInputs } from "../spaceship/spaceShipControlsInputs";
import { AxisComposite } from "@brianchirls/game-input/browser";
import { getMoonSeed, getSpaceStationSeed } from "../planets/common";
import { Planet } from "../architecture/planet";
import { AudioManager } from "../audio/audioManager";
import { AudioMasks } from "../audio/audioMasks";
import { TransformRotationAnimation } from "../uberCore/transforms/animations/rotation";
import { PostProcessManager } from "../postProcesses/postProcessManager";
import { wait } from "../utils/wait";
import { CharacterInputs } from "../characterControls/characterControlsInputs";
import i18n from "../i18n";
import { BodyType } from "../architecture/bodyType";
import { AnomalyType } from "../anomalies/anomalyType";
import { Anomaly } from "../anomalies/anomaly";
import { AbstractEngine } from "@babylonjs/core/Engines/abstractEngine";
import { Sounds } from "../assets/sounds";
import { Materials } from "../assets/materials";
import { SpaceStation } from "../spacestation/spaceStation";
import { ObjectTargetCursorType } from "../ui/objectTargetCursor";
import { SpaceStationLayer } from "../ui/spaceStation/spaceStationLayer";
import { SeededStarSystemModel } from "./seededStarSystemModel";
import { placeSpaceStations } from "../society/spaceStationPlacement";
import { isSystemInHumanBubble } from "../society/starSystemSociety";
<<<<<<< HEAD
import { Player } from "../player/player";
import { getNeighborStarSystems } from "../utils/getNeighborStarSystems";
import { PhysicsEngineV2 } from "@babylonjs/core/Physics/v2";
import { getSystemObjectId, getUniverseObjectId } from "../utils/orbitalObjectId";
import { DefaultControlsInputs } from "../defaultControls/defaultControlsInputs";
import DPadComposite from "@brianchirls/game-input/controls/DPadComposite";
=======
import { getGlobalKeyboardLayoutMap } from "../utils/keyboardAPI";
>>>>>>> 9f22bc32

/**
 * The star system view is the part of Cosmos Journeyer responsible to display the current star system, along with the
 * player's spaceship, character and GUI. It also handles the loading of the star system and its initialization.
 * While the player may travel to another star system, the star system view stays the same, only the star system controller changes.
 */
export class StarSystemView implements View {
    /**
     * The HTML GUI used to display orbital objects cursors and information when targeted.
     */
    readonly targetCursorLayer: TargetCursorLayer;

    /**
     * The HTML UI responsible for the name of the closest orbital object, the velocity of the spaceship and the target helper radar.
     */
    readonly spaceShipLayer: SpaceShipLayer;

    /**
     * The HTML UI responsible for the interaction with space stations
     */
    readonly spaceStationLayer: SpaceStationLayer;

    private isUiEnabled = true;

    private readonly player: Player;

    /**
     * A debug HTML UI to change the properties of the closest celestial body
     */
    readonly bodyEditor: BodyEditor;

    /**
     * The BabylonJS scene, upgraded with some helper methods and properties
     */
    readonly scene: UberScene;

    /**
     * The Havok physics plugin used inside the scene
     */
    readonly havokPlugin: HavokPlugin;

    /**
     * The default controls are used for debug purposes. They allow to move freely between orbital objects without speed limitations.
     * @private
     */
    private defaultControls: DefaultControls | null = null;

    /**
     * The spaceship controls are used to control the spaceship. They allow to move the spaceship and to enable the warp drive.
     * @private
     */
    private spaceshipControls: ShipControls | null = null;

    /**
     * The character controls are used to control the character when out of the spaceship. They allow to move the character.
     * @private
     */
    private characterControls: CharacterControls | null = null;

    /**
     * A debug helper to display the orbits of the orbital objects
     * @private
     */
    private readonly orbitRenderer: OrbitRenderer = new OrbitRenderer();

    /**
     * A debug helper to display the axes of the orbital objects
     * @private
     */
    private readonly axisRenderer: AxisRenderer = new AxisRenderer();

    /**
     * The controller of the current star system. This controller is unique per star system and is destroyed when the star system is changed.
     * @private
     */
    private starSystem: StarSystemController | null = null;

    /**
     * The chunk forge used to generate surface chunks for telluric planets. It is constant for the whole game.
     * @private
     */
    private readonly chunkForge: ChunkForge = new ChunkForgeWorkers(Settings.VERTEX_RESOLUTION);

    /**
     * An observable that notifies when the star system is initialized.
     * This is when the current star system becomes playable and the post processes are initialized.
     */
    readonly onInitStarSystem = new Observable<void>();

    /**
     * A lock to prevent multiple executions of the jump to system action
     * @private
     */
    private jumpLock = false;

    /**
     * Whether the star system is currently loading or not
     * @private
     */
    private isLoadingSystem = false;

    readonly postProcessManager: PostProcessManager;

    /**
     * Creates an empty star system view with a scene, a gui and a havok plugin
     * To fill it with a star system, use `loadStarSystem` and then `initStarSystem`
     * @param player The player object shared with the rest of the game
     * @param engine The BabylonJS engine
     * @param havokInstance The Havok physics instance
     */
    constructor(player: Player, engine: AbstractEngine, havokInstance: HavokPhysicsWithBindings) {
        this.player = player;

        this.spaceShipLayer = new SpaceShipLayer(this.player);
        this.bodyEditor = new BodyEditor(EditorVisibility.HIDDEN);

        const canvas = engine.getRenderingCanvas();
        if (canvas === null) throw new Error("Canvas is null");
        this.bodyEditor.setCanvas(canvas);

        StarSystemInputs.map.toggleUi.on("complete", () => {
            this.isUiEnabled = !this.isUiEnabled;
            Sounds.MENU_HOVER_SOUND.play();
        });

        StarSystemInputs.map.toggleOrbitsAndAxis.on("complete", () => {
            const enabled = !this.orbitRenderer.isVisible();
            if (enabled) Sounds.MENU_HOVER_SOUND.play();
            else Sounds.MENU_HOVER_SOUND.play();
            this.orbitRenderer.setVisibility(enabled);
            this.axisRenderer.setVisibility(enabled);
        });

        StarSystemInputs.map.toggleDebugUi.on("complete", () => {
            this.bodyEditor.setVisibility(this.bodyEditor.getVisibility() === EditorVisibility.HIDDEN ? EditorVisibility.NAVBAR : EditorVisibility.HIDDEN);
        });

        StarSystemInputs.map.cycleViews.on("complete", () => {
            if (this.scene.getActiveControls() === this.getSpaceshipControls()) {
                this.switchToDefaultControls(true);
            } else if (this.scene.getActiveControls() === this.getDefaultControls()) {
                this.switchToCharacterControls();
            } else if (this.scene.getActiveControls() === this.getCharacterControls()) {
                this.switchToSpaceshipControls();
            }
        });

        StarSystemInputs.map.setTarget.on("complete", () => {
            const closestObjectToCenter = this.targetCursorLayer.getClosestToScreenCenterOrbitalObject();

            if (this.targetCursorLayer.getTarget() === closestObjectToCenter) {
                this.spaceShipLayer.setTarget(null);
                this.targetCursorLayer.setTarget(null);
                Sounds.TARGET_UNLOCK_SOUND.play();
                return;
            }

            if (closestObjectToCenter === null) return;

            this.spaceShipLayer.setTarget(closestObjectToCenter.getTransform());
            this.targetCursorLayer.setTarget(closestObjectToCenter);
            Sounds.TARGET_LOCK_SOUND.play();
        });

        StarSystemInputs.map.jumpToSystem.on("complete", async () => {
            const target = this.targetCursorLayer.getTarget();
            if (!(target instanceof SystemTarget)) return;

            if (!this.jumpLock) this.jumpLock = true;
            else return;

            const shipControls = this.getSpaceshipControls();

            // first, align spaceship with target
            const currentForward = getForwardDirection(shipControls.getTransform());
            const targetForward = target.getTransform().getAbsolutePosition().subtract(shipControls.getTransform().getAbsolutePosition()).normalize();

            const rotationAxis = Vector3.Cross(currentForward, targetForward);
            const rotationAngle = Vector3.GetAngleBetweenVectors(currentForward, targetForward, rotationAxis);

            const rotationAnimation = new TransformRotationAnimation(shipControls.getTransform(), rotationAxis, rotationAngle, rotationAngle * 2);
            await new Promise<void>((resolve) => {
                const observer = this.scene.onBeforePhysicsObservable.add(() => {
                    rotationAnimation.update(this.scene.getEngine().getDeltaTime() / 1000);
                    if (rotationAnimation.isFinished()) {
                        observer.remove();
                        resolve();
                    }
                });
            });

            // then, initiate hyper space jump

            if (!this.spaceshipControls?.spaceship.getWarpDrive().isEnabled()) this.spaceshipControls?.spaceship.enableWarpDrive();
            this.spaceshipControls?.spaceship.hyperSpaceTunnel.setEnabled(true);
            this.spaceshipControls?.spaceship.warpTunnel.getTransform().setEnabled(false);
            this.spaceshipControls?.spaceship.hyperSpaceSound.setTargetVolume(1);
            AudioManager.SetMask(AudioMasks.HYPER_SPACE);
            const observer = this.scene.onBeforeRenderObservable.add(() => {
                const deltaSeconds = this.scene.getEngine().getDeltaTime() / 1000;
                this.spaceshipControls?.spaceship.hyperSpaceTunnel.update(deltaSeconds);
            });

            const systemSeed = target.seed;
            this.isLoadingSystem = true;
            await this.loadStarSystemFromSeed(systemSeed);
            this.initStarSystem();

            this.spaceshipControls?.spaceship.hyperSpaceTunnel.setEnabled(false);
            this.spaceshipControls?.spaceship.warpTunnel.getTransform().setEnabled(true);
            this.spaceshipControls?.spaceship.hyperSpaceSound.setTargetVolume(0);
            this.isLoadingSystem = false;
            AudioManager.SetMask(AudioMasks.STAR_SYSTEM_VIEW);
            observer.remove();
            this.jumpLock = false;
        });

        StarSystemInputs.map.toggleSpaceShipCharacter.on("complete", async () => {
            const characterControls = this.getCharacterControls();
            const shipControls = this.getSpaceshipControls();

            const keyboardLayoutMap = await getGlobalKeyboardLayoutMap();

            if (this.scene.getActiveControls() === shipControls) {
                console.log("disembark");

                characterControls.getTransform().setEnabled(true);
                CharacterInputs.setEnabled(true);
                characterControls.getTransform().setAbsolutePosition(shipControls.getTransform().absolutePosition);
                translate(characterControls.getTransform(), getForwardDirection(shipControls.getTransform()).scale(10));

                setRotationQuaternion(characterControls.getTransform(), getRotationQuaternion(shipControls.getTransform()).clone());
                SpaceShipControlsInputs.setEnabled(false);
                this.spaceShipLayer.setVisibility(false);

                this.scene.setActiveControls(characterControls);
                this.postProcessManager.rebuild();

                shipControls.spaceship.acceleratingWarpDriveSound.setTargetVolume(0);
                shipControls.spaceship.deceleratingWarpDriveSound.setTargetVolume(0);
            } else if (this.scene.getActiveControls() === characterControls) {
                console.log("embark");

                characterControls.getTransform().setEnabled(false);
                CharacterInputs.setEnabled(false);

                this.scene.setActiveControls(shipControls);
                SpaceShipControlsInputs.setEnabled(true);

                this.postProcessManager.rebuild();

                if (shipControls.spaceship.isLanded()) {
                    const bindings = SpaceShipControlsInputs.map.upDown.bindings;
                    const control = bindings[0].control;
                    if (!(control instanceof AxisComposite)) {
                        throw new Error("Up down is not an axis composite");
                    }
                    createNotification(i18n.t("notifications:howToLiftOff", { bindingsString: axisCompositeToString(control, keyboardLayoutMap)[1][1] }), 5000);
                }
            }
        });

        StarSystemInputs.map.printDebugInfo.on("complete", () => {
            const object = this.getStarSystem().getNearestOrbitalObject(Vector3.Zero());
            console.log(getUniverseObjectId(object, this.getStarSystem()));
        });

        this.scene = new UberScene(engine);
        // The right-handed system allows to use directly GLTF models without having to flip them with a transform
        this.scene.useRightHandedSystem = true;
        this.scene.skipPointerMovePicking = true;
        this.scene.autoClear = false;

        this.havokPlugin = new HavokPlugin(true, havokInstance);
        setMaxLinVel(this.havokPlugin, 10000, 10000);
        this.scene.enablePhysics(Vector3.Zero(), this.havokPlugin);

        // small ambient light helps with seeing dark objects. This is unrealistic but I feel it is better.
        const ambientLight = new HemisphericLight("ambientLight", Vector3.Zero(), this.scene);
        ambientLight.intensity = 0.02;

        this.postProcessManager = new PostProcessManager(this.scene);

        // main update loop for the star system
        this.scene.onBeforePhysicsObservable.add(() => {
            const deltaSeconds = engine.getDeltaTime() / 1000;
            this.updateBeforePhysics(deltaSeconds * Settings.TIME_MULTIPLIER);
        });

        this.scene.onBeforeRenderObservable.add(() => {
            const deltaSeconds = (engine.getDeltaTime() * Settings.TIME_MULTIPLIER) / 1000;
            this.updateBeforeRender(deltaSeconds);
        });

        this.scene.onAfterRenderObservable.add(() => {
            this.updateAfterRender();
        });

        window.addEventListener("resize", () => {
            this.bodyEditor.resize();
        });

        this.bodyEditor.resize();
        this.spaceShipLayer.setVisibility(false);

        this.spaceStationLayer = new SpaceStationLayer(this.player);
        this.spaceStationLayer.setVisibility(false);
        this.spaceStationLayer.onTakeOffObservable.add(() => {
            this.spaceshipControls?.spaceship.takeOff();
        });

        this.targetCursorLayer = new TargetCursorLayer();
    }

    public async loadStarSystemFromSeed(seed: SystemSeed) {
        await this.loadStarSystem(new StarSystemController(seed, this.scene), true);
    }

    /**
     * Dispose the previous star system and incrementally loads the new star system. All the assets are instantiated but the system still need to be initialized
     * @param starSystem the star system to be set
     * @param needsGenerating whether the star system needs to be generated or not
     * @param timeOut
     */
    public async loadStarSystem(starSystem: StarSystemController, needsGenerating = true, timeOut = 700) {
        if (this.starSystem !== null) {
            this.chunkForge.reset();
            this.postProcessManager.reset();
            this.starSystem.dispose();
            this.targetCursorLayer.reset();
        }
        this.starSystem = starSystem;

        if (!needsGenerating) return;

        // Incrementally generate the star system

        const offset = 1e10;

        const systemModel = starSystem.model;
        const targetNbStellarObjects = systemModel.getNbStellarObjects();

        // Stellar objects
        let objectIndex = 0;
        for (let i = 0; i < targetNbStellarObjects; i++) {
            console.log("Stellar:", i + 1, "of", targetNbStellarObjects);
            const stellarObject = StarSystemHelper.MakeStellarObject(starSystem);
            stellarObject.getTransform().setAbsolutePosition(new Vector3(offset * ++objectIndex, 0, 0));

            await wait(timeOut);
        }

        const planets: Planet[] = [];

        // Planets
        for (let i = 0; i < systemModel.getNbPlanets(); i++) {
            console.log("Planet:", i + 1, "of", systemModel.getNbPlanets());
            const bodyType = starSystem.model.getBodyTypeOfPlanet(starSystem.planets.length);

            const planet = bodyType === BodyType.TELLURIC_PLANET ? StarSystemHelper.MakeTelluricPlanet(starSystem) : StarSystemHelper.MakeGasPlanet(starSystem);
            planet.getTransform().setAbsolutePosition(new Vector3(offset * ++objectIndex, 0, 0));

            planets.push(planet);

            await wait(timeOut);
        }

        // Satellites
        for (let i = 0; i < planets.length; i++) {
            const planet = planets[i];
            for (let j = 0; j < planet.model.nbMoons; j++) {
                console.log("Satellite:", j + 1, "of", planet.model.nbMoons);
                const satellite = StarSystemHelper.MakeSatellite(starSystem, planet, getMoonSeed(planet.model, j));
                satellite.getTransform().setAbsolutePosition(new Vector3(offset * ++objectIndex, 0, 0));

                await wait(timeOut);
            }
        }

        // Anomalies
        for (let i = 0; i < systemModel.getNbAnomalies(); i++) {
            console.log("Anomaly:", i + 1, "of", systemModel.getNbAnomalies());
            const anomalyType = systemModel.getAnomalyType(i);

            let anomaly: Anomaly;
            switch (anomalyType) {
                case AnomalyType.MANDELBULB:
                    anomaly = StarSystemHelper.MakeMandelbulb(starSystem);
                    break;
                case AnomalyType.JULIA_SET:
                    anomaly = StarSystemHelper.MakeJuliaSet(starSystem);
                    break;
            }

            anomaly.getTransform().setAbsolutePosition(new Vector3(offset * ++objectIndex, 0, 0));

            await wait(timeOut);
        }

        // Space stations
        if (systemModel instanceof SeededStarSystemModel && isSystemInHumanBubble(systemModel.seed)) {
            const spaceStationPlaces = placeSpaceStations(systemModel);
            for (const planetModel of spaceStationPlaces) {
                const planet = planets.find((planet) => planet.model.name === planetModel.name);
                if (planet === undefined) throw new Error("Planet not found to place space station around");

                const seed = getSpaceStationSeed(planet.model, 0);
                const spaceStation = StarSystemHelper.MakeSpaceStation(starSystem, seed, planet);
                spaceStation.getTransform().setAbsolutePosition(new Vector3(offset * ++objectIndex, 0, 0));

                await wait(timeOut);
            }
        }
    }

    /**
     * Initializes the star system. It initializes the positions of the orbital objects, the UI, the chunk forge and the post processes
     * As it initializes the post processes using `initPostProcesses`, it returns a promise that resolves when the post processes are initialized.
     */
    public initStarSystem(): void {
        const starSystem = this.getStarSystem();
        starSystem.initPositions(2, this.chunkForge, this.postProcessManager);
        this.targetCursorLayer.reset();

        starSystem.celestialBodies.forEach((body) => {
            let maxDistance = 0.0;
            if (body.parent !== null && body.parent.parent !== null) {
                // this is a satellite of a planet orbiting a star
                maxDistance = body.getOrbitProperties().radius * 8.0;
            }
            this.targetCursorLayer.addObject(body, ObjectTargetCursorType.CELESTIAL_BODY, body.getBoundingRadius() * 10.0, maxDistance);
        });

        starSystem.spaceStations.forEach((spaceStation) => {
            this.targetCursorLayer.addObject(spaceStation, ObjectTargetCursorType.FACILITY, spaceStation.getBoundingRadius() * 6.0, 0.0);

            spaceStation.getLandingPads().forEach((landingPad) => {
                this.targetCursorLayer.addObject(landingPad, ObjectTargetCursorType.LANDING_PAD, landingPad.getBoundingRadius() * 4.0, 2e3);
            });
        });

        this.orbitRenderer.setOrbitalObjects(starSystem.getOrbitalObjects(), this.scene);
        this.axisRenderer.setOrbitalObjects(starSystem.getOrbitalObjects(), this.scene);

        this.spaceShipLayer.setTarget(null);
        this.targetCursorLayer.setTarget(null);

        const firstBody = starSystem.getBodies()[0];
        if (firstBody === undefined) throw new Error("No bodies in star system");

        const activeController = this.scene.getActiveControls();
        let controllerDistanceFactor = 5;
        if (firstBody instanceof BlackHole) controllerDistanceFactor = 7;
        else if (firstBody instanceof NeutronStar) controllerDistanceFactor = 100_000;
        positionNearObjectBrightSide(activeController, firstBody, starSystem, controllerDistanceFactor);

        starSystem.initPostProcesses(this.postProcessManager);

        if (starSystem.model instanceof SeededStarSystemModel) {
            getNeighborStarSystems(starSystem.model.seed, Math.min(Settings.PLAYER_JUMP_RANGE_LY, Settings.VISIBLE_NEIGHBORHOOD_MAX_RADIUS_LY)).forEach(
                ([neighborSeed, position, distance]) => {
                    const systemTarget = this.getStarSystem().addSystemTarget(neighborSeed);
                    this.targetCursorLayer.addObject(systemTarget, ObjectTargetCursorType.STAR_SYSTEM, 0, 0);
                }
            );
        }

        if (this.player.currentItinerary.length >= 2 && starSystem.model instanceof SeededStarSystemModel) {
            const targetSeed = this.player.currentItinerary[1];
            if (starSystem.model.seed.equals(targetSeed)) {
                // the current system was the first destination of the itinerary, we can remove the system before from the itinerary
                this.player.currentItinerary.shift();

                // now there are either one or more systems in the itinerary (including the current one)
                if (this.player.currentItinerary.length >= 2) {
                    // if there are more than 1, the journey continues to the next system
                    this.setSystemAsTarget(this.player.currentItinerary[1]);
                } else {
                    // if there is only one (the current system), the journey is over
                    this.player.currentItinerary = [];
                }
            }
        }

        this.onInitStarSystem.notifyObservers();
        this.scene.getEngine().loadingScreen.hideLoadingUI();
    }

    /**
     * Initializes the assets using the scene of the star system view.
     * It then initializes the default controls, the spaceship controls and the character controls with the associated 3D models and cameras.
     * This method must be awaited before doing anything that requires the assets or the controls to be initialized.
     */
    public async initAssets() {
        await Assets.Init(this.scene);

        const maxZ = Settings.EARTH_RADIUS * 1e5;

        this.defaultControls = new DefaultControls(this.scene);
        this.defaultControls.speed = 0.2 * Settings.EARTH_RADIUS;
        this.defaultControls.getActiveCameras().forEach((camera) => (camera.maxZ = maxZ));

        this.spaceshipControls = new ShipControls(this.scene);
        this.spaceshipControls.getActiveCameras().forEach((camera) => (camera.maxZ = maxZ));

        this.characterControls = new CharacterControls(this.scene);
        this.characterControls.getTransform().setEnabled(false);
        this.characterControls.getActiveCameras().forEach((camera) => (camera.maxZ = maxZ));

        this.scene.setActiveControls(this.spaceshipControls);
    }

    /**
     * Updates the system view. It updates the underlying star system, the UI, the chunk forge and the controls
     * @param deltaSeconds the time elapsed since the last update in seconds
     */
    public updateBeforePhysics(deltaSeconds: number) {
        if (this.isLoadingSystem) return;

        const starSystem = this.getStarSystem();

        this.chunkForge.update();

        starSystem.update(deltaSeconds, this.chunkForge, this.postProcessManager);
    }

    public updateBeforeRender(deltaSeconds: number) {
        if (this.isLoadingSystem) return;

        const starSystem = this.getStarSystem();
        if (this.spaceshipControls === null) throw new Error("Spaceship controls is null");
        if (this.characterControls === null) throw new Error("Character controls is null");

        const nearestOrbitalObject = starSystem.getNearestOrbitalObject(this.scene.getActiveControls().getTransform().getAbsolutePosition());
        const nearestCelestialBody = starSystem.getNearestCelestialBody(this.scene.getActiveControls().getTransform().getAbsolutePosition());

        this.spaceshipControls.spaceship.setNearestOrbitalObject(nearestOrbitalObject);
        this.spaceshipControls.spaceship.setNearestCelestialBody(nearestCelestialBody);

        const warpDrive = this.spaceshipControls.spaceship.getWarpDrive();
        if (warpDrive.isEnabled()) {
            this.spaceShipLayer.displaySpeed(warpDrive.getThrottle(), this.spaceshipControls.spaceship.getSpeed());
        } else {
            this.spaceShipLayer.displaySpeed(this.spaceshipControls.spaceship.getThrottle(), this.spaceshipControls.spaceship.getSpeed());
        }

        this.characterControls.setClosestWalkableObject(nearestOrbitalObject);
        this.spaceshipControls.spaceship.setClosestWalkableObject(nearestOrbitalObject);

        if (nearestOrbitalObject instanceof SpaceStation) {
            this.spaceshipControls.setClosestLandableFacility(nearestOrbitalObject);
        } else {
            this.spaceshipControls.setClosestLandableFacility(null);
        }

        this.orbitRenderer.update();

        this.player.currentMissions.forEach((mission) => {
            mission.update({
                currentSystem: this.getStarSystem(),
                playerPosition: this.scene.getActiveControls().getTransform().getAbsolutePosition(),
                physicsEngine: this.scene.getPhysicsEngine() as PhysicsEngineV2
            });
        });

        Materials.BUTTERFLY_MATERIAL.update(starSystem.stellarObjects, this.scene.getActiveControls().getTransform().getAbsolutePosition(), deltaSeconds);
        Materials.BUTTERFLY_DEPTH_MATERIAL.update(starSystem.stellarObjects, this.scene.getActiveControls().getTransform().getAbsolutePosition(), deltaSeconds);
        Materials.GRASS_MATERIAL.update(starSystem.stellarObjects, this.scene.getActiveControls().getTransform().getAbsolutePosition(), deltaSeconds);
        Materials.GRASS_DEPTH_MATERIAL.update(starSystem.stellarObjects, this.scene.getActiveControls().getTransform().getAbsolutePosition(), deltaSeconds);
    }

    public updateAfterRender() {
        if (this.isLoadingSystem) return;

        const starSystem = this.getStarSystem();
        if (this.spaceshipControls === null) throw new Error("Spaceship controls is null");
        if (this.characterControls === null) throw new Error("Character controls is null");

        const nearestCelestialBody = starSystem.getNearestCelestialBody(this.scene.getActiveControls().getTransform().getAbsolutePosition());
        const nearestOrbitalObject = starSystem.getNearestOrbitalObject(this.scene.getActiveControls().getTransform().getAbsolutePosition());

        this.bodyEditor.update(nearestCelestialBody, this.postProcessManager, this.scene);

        this.spaceShipLayer.update(nearestOrbitalObject, this.scene.getActiveControls().getTransform());

        this.targetCursorLayer.update(this.scene.getActiveControls().getActiveCameras()[0]);
        const targetLandingPad = this.spaceshipControls.spaceship.getTargetLandingPad();
        if (targetLandingPad !== null && !this.spaceshipControls.spaceship.isLanded() && this.targetCursorLayer.getTarget() !== targetLandingPad) {
            this.targetCursorLayer.setTarget(targetLandingPad);
        }

        if (this.spaceshipControls.spaceship.isLandedAtFacility() && this.isUiEnabled) {
            this.spaceStationLayer.setVisibility(true);
            const facility = this.spaceshipControls.getClosestLandableFacility();
            this.getStarSystem()
                .getSpaceStations()
                .find((spaceStation) => {
                    if (spaceStation === facility) {
                        this.spaceStationLayer.setStation(spaceStation.model, this.player);
                        return true;
                    }
                    return false;
                });
        } else {
            this.spaceStationLayer.setVisibility(false);
        }

        this.targetCursorLayer.setEnabled(this.isUiEnabled && !this.spaceshipControls.spaceship.isLandedAtFacility());
        this.spaceShipLayer.setVisibility(this.isUiEnabled && this.scene.getActiveControls() === this.spaceshipControls && !this.spaceshipControls.spaceship.isLandedAtFacility());
    }

    /**
     * Returns the spaceship controls
     * @returns the spaceship controls
     * @throws Error if the spaceship controls is null (the assets are not initialized, you must call `initAssets` before)
     */
    public getSpaceshipControls() {
        if (this.spaceshipControls === null) throw new Error("Spaceship controls is null");
        return this.spaceshipControls;
    }

    /**
     * Returns the character controls
     * @returns the character controls
     * @throws Error if the character controls is null (the assets are not initialized, you must call `initAssets` before)
     */
    public getCharacterControls() {
        if (this.characterControls === null) throw new Error("Character controls is null");
        return this.characterControls;
    }

    /**
     * Returns the default controls
     * @returns the default controls
     * @throws Error if the default controls is null (the assets are not initialized, you must call `initAssets` before)
     */
    public getDefaultControls() {
        if (this.defaultControls === null) throw new Error("Default controls is null");
        return this.defaultControls;
    }

    /**
     * Switches the active controller to the spaceship controls
     */
    public switchToSpaceshipControls() {
        const shipControls = this.getSpaceshipControls();
        const characterControls = this.getCharacterControls();
        const defaultControls = this.getDefaultControls();

        this.spaceShipLayer.setVisibility(this.isUiEnabled);

        characterControls.getTransform().setEnabled(false);
        CharacterInputs.setEnabled(false);
        this.scene.setActiveControls(shipControls);
        setRotationQuaternion(shipControls.getTransform(), getRotationQuaternion(defaultControls.getTransform()).clone());
        this.postProcessManager.rebuild();

        shipControls.spaceship.setEnabled(true, this.havokPlugin);
        SpaceShipControlsInputs.setEnabled(true);
    }

    /**
     * Switches the active controller to the character controls
     */
    public switchToCharacterControls() {
        const shipControls = this.getSpaceshipControls();
        const characterControls = this.getCharacterControls();
        const defaultControls = this.getDefaultControls();

        this.spaceShipLayer.setVisibility(false);

        characterControls.getTransform().setEnabled(true);
        CharacterInputs.setEnabled(true);
        characterControls.getTransform().setAbsolutePosition(defaultControls.getTransform().absolutePosition);
        this.scene.setActiveControls(characterControls);
        setRotationQuaternion(characterControls.getTransform(), getRotationQuaternion(defaultControls.getTransform()).clone());
        this.postProcessManager.rebuild();

        shipControls.spaceship.warpTunnel.setThrottle(0);
        shipControls.spaceship.setEnabled(false, this.havokPlugin);
        SpaceShipControlsInputs.setEnabled(false);
        this.stopBackgroundSounds();
    }

    /**
     * Switches the active controller to the default controls
     */
    public switchToDefaultControls(showHelpNotification: boolean) {
        const shipControls = this.getSpaceshipControls();
        const characterControls = this.getCharacterControls();
        const defaultControls = this.getDefaultControls();

        this.spaceShipLayer.setVisibility(false);

        characterControls.getTransform().setEnabled(false);
        CharacterInputs.setEnabled(false);

        shipControls.spaceship.warpTunnel.setThrottle(0);
        shipControls.spaceship.setEnabled(false, this.havokPlugin);
        SpaceShipControlsInputs.setEnabled(false);

        this.stopBackgroundSounds();

        this.scene.setActiveControls(defaultControls);
        setRotationQuaternion(defaultControls.getTransform(), getRotationQuaternion(shipControls.getTransform()).clone());
        this.postProcessManager.rebuild();

        if(showHelpNotification) {
            const keys = dPadCompositeToString(DefaultControlsInputs.map.move.bindings[0].control as DPadComposite);
            createNotification(`Move using QWERTY ${keys.map((key) => key[1].replace("Key", "")).join(", ")}`, 20000);
        }
    }

    /**
     * Stops the background sounds of the spaceship
     */
    public stopBackgroundSounds() {
        this.spaceshipControls?.spaceship.acceleratingWarpDriveSound.setTargetVolume(0);
        this.spaceshipControls?.spaceship.deceleratingWarpDriveSound.setTargetVolume(0);
        this.spaceshipControls?.spaceship.thrusterSound.setTargetVolume(0);
    }

    /**
     * Returns the star system
     * @returns the star system
     * @throws Error if the star system is null
     */
    public getStarSystem() {
        if (this.starSystem === null) throw new Error("Star system not initialized");
        return this.starSystem;
    }

    public hideHtmlUI() {
        this.bodyEditor.setVisibility(EditorVisibility.HIDDEN);
        this.spaceShipLayer.setVisibility(false);
        this.targetCursorLayer.setEnabled(false);
        this.spaceStationLayer.setVisibility(false);
    }

    public setUIEnabled(enabled: boolean) {
        this.isUiEnabled = enabled;
    }

    /**
     * Creates a visible target inside the current star system to aim for another star system.
     * This target will display the name of the target system and its distance.
     * @param targetSeed the seed of the target system
     */
    public setSystemAsTarget(targetSeed: SystemSeed) {
        let target = this.getStarSystem()
            .getSystemTargets()
            .find((systemTarget) => systemTarget.seed.equals(targetSeed));
        if (target === undefined) {
            target = this.getStarSystem().addSystemTarget(targetSeed);
            this.targetCursorLayer.addObject(target, ObjectTargetCursorType.STAR_SYSTEM, 0, 0);
        }
        this.targetCursorLayer.setTarget(target);
        this.spaceShipLayer.setTarget(target.getTransform());
    }

    public render() {
        this.scene.render();
    }

    public attachControl() {
        this.scene.attachControl();
    }

    public detachControl() {
        this.scene.detachControl();
        this.hideHtmlUI();
    }

    public getMainScene() {
        return this.scene;
    }
}<|MERGE_RESOLUTION|>--- conflicted
+++ resolved
@@ -71,16 +71,13 @@
 import { SeededStarSystemModel } from "./seededStarSystemModel";
 import { placeSpaceStations } from "../society/spaceStationPlacement";
 import { isSystemInHumanBubble } from "../society/starSystemSociety";
-<<<<<<< HEAD
 import { Player } from "../player/player";
 import { getNeighborStarSystems } from "../utils/getNeighborStarSystems";
 import { PhysicsEngineV2 } from "@babylonjs/core/Physics/v2";
 import { getSystemObjectId, getUniverseObjectId } from "../utils/orbitalObjectId";
 import { DefaultControlsInputs } from "../defaultControls/defaultControlsInputs";
 import DPadComposite from "@brianchirls/game-input/controls/DPadComposite";
-=======
 import { getGlobalKeyboardLayoutMap } from "../utils/keyboardAPI";
->>>>>>> 9f22bc32
 
 /**
  * The star system view is the part of Cosmos Journeyer responsible to display the current star system, along with the
@@ -218,9 +215,9 @@
             this.bodyEditor.setVisibility(this.bodyEditor.getVisibility() === EditorVisibility.HIDDEN ? EditorVisibility.NAVBAR : EditorVisibility.HIDDEN);
         });
 
-        StarSystemInputs.map.cycleViews.on("complete", () => {
+        StarSystemInputs.map.cycleViews.on("complete", async () => {
             if (this.scene.getActiveControls() === this.getSpaceshipControls()) {
-                this.switchToDefaultControls(true);
+                await this.switchToDefaultControls(true);
             } else if (this.scene.getActiveControls() === this.getDefaultControls()) {
                 this.switchToCharacterControls();
             } else if (this.scene.getActiveControls() === this.getCharacterControls()) {
@@ -768,11 +765,13 @@
     /**
      * Switches the active controller to the default controls
      */
-    public switchToDefaultControls(showHelpNotification: boolean) {
+    public async switchToDefaultControls(showHelpNotification: boolean) {
         const shipControls = this.getSpaceshipControls();
         const characterControls = this.getCharacterControls();
         const defaultControls = this.getDefaultControls();
 
+        const keyboardLayoutMap = await getGlobalKeyboardLayoutMap();
+
         this.spaceShipLayer.setVisibility(false);
 
         characterControls.getTransform().setEnabled(false);
@@ -789,7 +788,7 @@
         this.postProcessManager.rebuild();
 
         if(showHelpNotification) {
-            const keys = dPadCompositeToString(DefaultControlsInputs.map.move.bindings[0].control as DPadComposite);
+            const keys = dPadCompositeToString(DefaultControlsInputs.map.move.bindings[0].control as DPadComposite, keyboardLayoutMap);
             createNotification(`Move using QWERTY ${keys.map((key) => key[1].replace("Key", "")).join(", ")}`, 20000);
         }
     }
