//  This file is part of CosmosJourneyer
//
//  Copyright (C) 2024 Barthélemy Paléologue <barth.paleologue@cosmosjourneyer.com>
//
//  This program is free software: you can redistribute it and/or modify
//  it under the terms of the GNU General Public License as published by
//  the Free Software Foundation, either version 3 of the License, or
//  (at your option) any later version.
//
//  This program is distributed in the hope that it will be useful,
//  but WITHOUT ANY WARRANTY; without even the implied warranty of
//  MERCHANTABILITY or FITNESS FOR A PARTICULAR PURPOSE.  See the
//  GNU General Public License for more details.
//
//  You should have received a copy of the GNU General Public License
//  along with this program.  If not, see <https://www.gnu.org/licenses/>.

import { HelmetOverlay } from "../ui/helmetOverlay";
import { BodyEditor, EditorVisibility } from "../ui/bodyEditor/bodyEditor";
import { UberScene } from "../uberCore/uberScene";
import { AxisRenderer } from "../orbit/axisRenderer";
import { SystemUI } from "../ui/systemUI";
import { Animation } from "@babylonjs/core/Animations/animation";
import { StarSystemController } from "./starSystemController";
import { Engine } from "@babylonjs/core/Engines/engine";
import { HavokPlugin } from "@babylonjs/core/Physics/v2/Plugins/havokPlugin";
import { ScenePerformancePriority } from "@babylonjs/core/scene";
import { Color4 } from "@babylonjs/core/Maths/math.color";
import { HemisphericLight } from "@babylonjs/core/Lights/hemisphericLight";
import { Vector3 } from "@babylonjs/core/Maths/math";
import { Settings } from "../settings";
import { StarSystemHelper } from "./starSystemHelper";
import { positionNearObjectBrightSide } from "../utils/positionNearObject";
import { ShipControls } from "../spaceship/shipControls";
import { OrbitRenderer } from "../orbit/orbitRenderer";
import { BlackHole } from "../stellarObjects/blackHole/blackHole";
import { ChunkForgeWorkers } from "../planets/telluricPlanet/terrain/chunks/chunkForgeWorkers";
import "@babylonjs/core/Loading/loadingScreen";
import { setMaxLinVel } from "../utils/havok";
import { HavokPhysicsWithBindings } from "@babylonjs/havok";
import { ChunkForge } from "../planets/telluricPlanet/terrain/chunks/chunkForge";
import { Mouse } from "../inputs/mouse";
import { Keyboard } from "../inputs/keyboard";
import { Gamepad } from "../inputs/gamepad";
import { DefaultControls } from "../defaultController/defaultControls";
import { CharacterControls } from "../spacelegs/characterControls";
import { parsePercentageFrom01, parseSpeed } from "../utils/parseToStrings";
import { Assets } from "../assets";
import { getRotationQuaternion, setRotationQuaternion } from "../uberCore/transforms/basicTransform";
import { Observable } from "@babylonjs/core/Misc/observable";

export class StarSystemView {
    private readonly helmetOverlay: HelmetOverlay;
    readonly bodyEditor: BodyEditor;
    readonly scene: UberScene;

    readonly havokPlugin: HavokPlugin;

    private defaultControls: DefaultControls | null = null;
    private spaceshipControls: ShipControls | null = null;
    private characterControls: CharacterControls | null = null;

    private readonly orbitRenderer: OrbitRenderer = new OrbitRenderer();
    private readonly axisRenderer: AxisRenderer = new AxisRenderer();

    readonly ui: SystemUI;

    private static readonly unZoomAnimation = new Animation("unZoom", "radius", 60, Animation.ANIMATIONTYPE_FLOAT, Animation.ANIMATIONLOOPMODE_CYCLE);

    private starSystem: StarSystemController | null = null;

    private readonly chunkForge: ChunkForge = new ChunkForgeWorkers(Settings.VERTEX_RESOLUTION);

    readonly onInitStarSystem = new Observable<void>();

    constructor(engine: Engine, havokInstance: HavokPhysicsWithBindings) {
        this.helmetOverlay = new HelmetOverlay();
        this.bodyEditor = new BodyEditor(EditorVisibility.HIDDEN);

        const canvas = engine.getRenderingCanvas();
        if (canvas === null) throw new Error("Canvas is null");
        this.bodyEditor.setCanvas(canvas);

        StarSystemView.unZoomAnimation.setKeys([
            {
                frame: 0,
                value: 30
            },
            {
                frame: 30,
                value: 600
            }
        ]);

        document.addEventListener("keydown", (e) => {
            if (e.key === "o") {
                this.ui.setEnabled(!this.ui.isEnabled());
            }
            if (e.key === "n") {
                this.orbitRenderer.setVisibility(!this.orbitRenderer.isVisible());
                this.axisRenderer.setVisibility(!this.axisRenderer.isVisible());
            }
            if (e.key === "u") this.bodyEditor.setVisibility(this.bodyEditor.getVisibility() === EditorVisibility.HIDDEN ? EditorVisibility.NAVBAR : EditorVisibility.HIDDEN);
            if (e.key === "b") this.helmetOverlay.setVisibility(!this.helmetOverlay.isVisible());

            if (e.key === "t") {
                this.ui.setTarget(this.getStarSystem().getClosestToScreenCenterOrbitalObject());
            }

            if (e.key === "g") {
                if (this.scene.getActiveController() === this.getSpaceshipControls()) {
                    this.switchToDefaultControls();
                } else if (this.scene.getActiveController() === this.getDefaultControls()) {
                    this.switchToCharacterControls();
                } else if (this.scene.getActiveController() === this.getCharacterControls()) {
                    this.switchToSpaceshipControls();
                }
            }
        });

        this.scene = new UberScene(engine, ScenePerformancePriority.Intermediate);
        this.scene.clearColor = new Color4(0, 0, 0, 0);
        this.scene.useRightHandedSystem = true;

        this.havokPlugin = new HavokPlugin(true, havokInstance);
        setMaxLinVel(this.havokPlugin, 10000, 10000);
        this.scene.enablePhysics(Vector3.Zero(), this.havokPlugin);

        const ambientLight = new HemisphericLight("ambientLight", Vector3.Zero(), this.scene);
        ambientLight.intensity = 0.3;

        this.scene.onBeforePhysicsObservable.add(() => {
            const deltaTime = engine.getDeltaTime() / 1000;
            this.update(deltaTime);
        });

        window.addEventListener("resize", () => {
            this.bodyEditor.resize();
            this.scene.getEngine().resize(true);
        });

        this.bodyEditor.resize();
        this.helmetOverlay.setVisibility(false);

        this.ui = new SystemUI(this.scene);
    }

    initStarSystem() {
        this.scene.getEngine().loadingScreen.displayLoadingUI();
        this.scene.getEngine().loadingScreen.loadingUIText = `Warping to ${this.getStarSystem().model.getName()}`;

        this.getStarSystem().initPositions(100, this.chunkForge);
        this.ui.createObjectOverlays(this.getStarSystem().getOrbitalObjects());

        const firstBody = this.getStarSystem().getBodies()[0];
        if (firstBody === undefined) throw new Error("No bodies in star system");

        this.orbitRenderer.setOrbitalObjects(this.getStarSystem().getBodies());
        this.axisRenderer.setObjects(this.getStarSystem().getBodies());

        const activeController = this.scene.getActiveController();
        positionNearObjectBrightSide(activeController, firstBody, this.getStarSystem(), firstBody instanceof BlackHole ? 7 : 5);

        this.getStarSystem()
            .initPostProcesses()
            .then(() => {
                this.scene.getEngine().loadingScreen.hideLoadingUI();
                this.onInitStarSystem.notifyObservers();
            });
    }

    async initAssets() {
        await Assets.Init(this.scene);

        const canvas = this.scene.getEngine().getRenderingCanvas();
        if (canvas === null) throw new Error("Canvas is null");

        const mouse = new Mouse(canvas, 100);
        const keyboard = new Keyboard();
        const gamepad = new Gamepad();

        const maxZ = Settings.EARTH_RADIUS * 1e5;

        this.defaultControls = new DefaultControls(this.scene);
        this.defaultControls.speed = 0.2 * Settings.EARTH_RADIUS;
        this.defaultControls.getActiveCamera().maxZ = maxZ;
        this.defaultControls.addInput(keyboard);
        this.defaultControls.addInput(gamepad);

        this.spaceshipControls = new ShipControls(this.scene);
        this.spaceshipControls.getActiveCamera().maxZ = maxZ;
        this.spaceshipControls.addInput(keyboard);
        this.spaceshipControls.addInput(gamepad);
        this.spaceshipControls.addInput(mouse);

        this.characterControls = new CharacterControls(this.scene);
        this.characterControls.getTransform().setEnabled(false);
        this.characterControls.getActiveCamera().maxZ = maxZ;
        this.characterControls.addInput(keyboard);
        this.characterControls.addInput(gamepad);

        this.scene.setActiveController(this.spaceshipControls);
    }

    update(deltaTime: number) {
        const starSystem = this.getStarSystem();

        this.chunkForge.update();
        starSystem.update(deltaTime * Settings.TIME_MULTIPLIER, this.chunkForge);

        if (this.spaceshipControls === null) throw new Error("Spaceship controls is null");
        if (this.characterControls === null) throw new Error("Character controls is null");

        const shipPosition = this.spaceshipControls.getTransform().getAbsolutePosition();
        const nearestBody = starSystem.getNearestOrbitalObject();
        const distance = nearestBody.getTransform().getAbsolutePosition().subtract(shipPosition).length();
        const radius = nearestBody.getBoundingRadius();
        this.spaceshipControls.registerClosestObject(distance, radius);

        const warpDrive = this.spaceshipControls.getWarpDrive();
        const shipInternalThrottle = warpDrive.getInternalThrottle();
        const shipTargetThrottle = warpDrive.getTargetThrottle();

        const throttleString = warpDrive.isEnabled()
            ? `${parsePercentageFrom01(shipInternalThrottle)}/${parsePercentageFrom01(shipTargetThrottle)}`
            : `${parsePercentageFrom01(this.spaceshipControls.getThrottle())}/100%`;

        (document.querySelector("#speedometer") as HTMLElement).innerHTML = `${throttleString} | ${parseSpeed(this.spaceshipControls.getSpeed())}`;

        this.characterControls.setClosestWalkableObject(nearestBody);
        this.spaceshipControls.setClosestWalkableObject(nearestBody);

        this.ui.update(this.scene.getActiveCamera());

        const nearestOrbitalObject = starSystem.getNearestOrbitalObject();
        const nearestCelestialBody = starSystem.getNearestCelestialBody(this.scene.getActiveCamera().globalPosition);

        this.bodyEditor.update(nearestCelestialBody, starSystem.postProcessManager, this.scene);

        this.helmetOverlay.update(nearestOrbitalObject);

        this.orbitRenderer.update();
    }

    getSpaceshipControls() {
        if (this.spaceshipControls === null) throw new Error("Spaceship controls is null");
        return this.spaceshipControls;
    }

    getCharacterControls() {
        if (this.characterControls === null) throw new Error("Character controls is null");
        return this.characterControls;
    }

    getDefaultControls() {
        if (this.defaultControls === null) throw new Error("Default controls is null");
        return this.defaultControls;
    }

    switchToSpaceshipControls() {
        const shipControls = this.getSpaceshipControls();
        const characterControls = this.getCharacterControls();
        const defaultControls = this.getDefaultControls();

        characterControls.getTransform().setEnabled(false);
        this.scene.setActiveController(shipControls);
        setRotationQuaternion(shipControls.getTransform(), getRotationQuaternion(defaultControls.getTransform()).clone());
        this.getStarSystem().postProcessManager.rebuild();

        shipControls.setEnabled(true, this.havokPlugin);
    }

    switchToCharacterControls() {
        const shipControls = this.getSpaceshipControls();
        const characterControls = this.getCharacterControls();
        const defaultControls = this.getDefaultControls();

        characterControls.getTransform().setEnabled(true);
        characterControls.getTransform().setAbsolutePosition(defaultControls.getTransform().absolutePosition);
        this.scene.setActiveController(characterControls);
        setRotationQuaternion(characterControls.getTransform(), getRotationQuaternion(defaultControls.getTransform()).clone());
        this.getStarSystem().postProcessManager.rebuild();

        shipControls.setEnabled(false, this.havokPlugin);
    }

    switchToDefaultControls() {
        const shipControls = this.getSpaceshipControls();
        const characterControls = this.getCharacterControls();
        const defaultControls = this.getDefaultControls();

        characterControls.getTransform().setEnabled(false);
        shipControls.setEnabled(false, this.havokPlugin);

        this.scene.setActiveController(defaultControls);
        setRotationQuaternion(defaultControls.getTransform(), getRotationQuaternion(shipControls.getTransform()).clone());
        this.getStarSystem().postProcessManager.rebuild();
    }

    /**
     * Returns the star system
     * @returns the star system
     * @throws Error if the star system is null
     */
    getStarSystem() {
        if (this.starSystem === null) throw new Error("Star system not initialized");
        return this.starSystem;
    }

    /**
     * Sets the star system and generates it if needed and disposes the old one. Does not perform the init method
     * @param starSystem the star system to be set
     * @param needsGenerating whether the star system needs to be generated or not
     */
    setStarSystem(starSystem: StarSystemController, needsGenerating = true) {
        if (this.starSystem !== null) this.starSystem.dispose();
        this.starSystem = starSystem;

        if (needsGenerating) StarSystemHelper.generate(this.starSystem);
    }

<<<<<<< HEAD
    init() {
        this.scene.getEngine().loadingScreen.displayLoadingUI();
        this.scene.getEngine().loadingScreen.loadingUIText = `Warping to ${this.getStarSystem().model.getName()}`;

        this.getStarSystem().initPositions(100, this.chunkForge);
        this.ui.createObjectOverlays(this.getStarSystem().getObjects());

        const firstBody = this.getStarSystem().getBodies()[0];
        if (firstBody === undefined) throw new Error("No bodies in star system");

        this.orbitRenderer.setOrbitalObjects(this.getStarSystem().getBodies());
        this.axisRenderer.setObjects(this.getStarSystem().getBodies());

        const activeController = this.scene.getActiveController();
        positionNearObject(activeController, firstBody, this.getStarSystem(), firstBody instanceof BlackHole ? 7 : 5);
        if (activeController instanceof ShipControls) activeController.spaceship.enableWarpDrive();

        this.getStarSystem()
            .initPostProcesses()
            .then(() => {
                this.scene.getEngine().loadingScreen.hideLoadingUI();
            });
    }

=======
>>>>>>> d1a1a66f
    hideUI() {
        this.bodyEditor.setVisibility(EditorVisibility.HIDDEN);
        this.helmetOverlay.setVisibility(false);
    }

    showUI() {
        this.helmetOverlay.setVisibility(true);
        this.bodyEditor.setVisibility(EditorVisibility.HIDDEN);
    }

    unZoom(callback: () => void) {
        const activeControls = this.scene.getActiveController();
        if (activeControls != this.getSpaceshipControls()) {
            callback();
            return;
        }
        activeControls.getActiveCamera().animations = [StarSystemView.unZoomAnimation];
        this.scene.beginAnimation(this.scene.getActiveController().getActiveCamera(), 0, 60, false, 2.0, () => {
            this.scene.getActiveController().getActiveCamera().animations = [];
            this.hideUI();
            callback();
            this.scene.onAfterRenderObservable.addOnce(() => {
                (activeControls as ShipControls).thirdPersonCamera.radius = 30;
            });
        });
    }
}<|MERGE_RESOLUTION|>--- conflicted
+++ resolved
@@ -215,20 +215,20 @@
         const nearestBody = starSystem.getNearestOrbitalObject();
         const distance = nearestBody.getTransform().getAbsolutePosition().subtract(shipPosition).length();
         const radius = nearestBody.getBoundingRadius();
-        this.spaceshipControls.registerClosestObject(distance, radius);
-
-        const warpDrive = this.spaceshipControls.getWarpDrive();
+        this.spaceshipControls.spaceship.registerClosestObject(distance, radius);
+
+        const warpDrive = this.spaceshipControls.spaceship.getWarpDrive();
         const shipInternalThrottle = warpDrive.getInternalThrottle();
         const shipTargetThrottle = warpDrive.getTargetThrottle();
 
         const throttleString = warpDrive.isEnabled()
             ? `${parsePercentageFrom01(shipInternalThrottle)}/${parsePercentageFrom01(shipTargetThrottle)}`
-            : `${parsePercentageFrom01(this.spaceshipControls.getThrottle())}/100%`;
-
-        (document.querySelector("#speedometer") as HTMLElement).innerHTML = `${throttleString} | ${parseSpeed(this.spaceshipControls.getSpeed())}`;
+            : `${parsePercentageFrom01(this.spaceshipControls.spaceship.getThrottle())}/100%`;
+
+        (document.querySelector("#speedometer") as HTMLElement).innerHTML = `${throttleString} | ${parseSpeed(this.spaceshipControls.spaceship.getSpeed())}`;
 
         this.characterControls.setClosestWalkableObject(nearestBody);
-        this.spaceshipControls.setClosestWalkableObject(nearestBody);
+        this.spaceshipControls.spaceship.setClosestWalkableObject(nearestBody);
 
         this.ui.update(this.scene.getActiveCamera());
 
@@ -267,7 +267,7 @@
         setRotationQuaternion(shipControls.getTransform(), getRotationQuaternion(defaultControls.getTransform()).clone());
         this.getStarSystem().postProcessManager.rebuild();
 
-        shipControls.setEnabled(true, this.havokPlugin);
+        shipControls.spaceship.setEnabled(true, this.havokPlugin);
     }
 
     switchToCharacterControls() {
@@ -281,7 +281,7 @@
         setRotationQuaternion(characterControls.getTransform(), getRotationQuaternion(defaultControls.getTransform()).clone());
         this.getStarSystem().postProcessManager.rebuild();
 
-        shipControls.setEnabled(false, this.havokPlugin);
+        shipControls.spaceship.setEnabled(false, this.havokPlugin);
     }
 
     switchToDefaultControls() {
@@ -290,7 +290,7 @@
         const defaultControls = this.getDefaultControls();
 
         characterControls.getTransform().setEnabled(false);
-        shipControls.setEnabled(false, this.havokPlugin);
+        shipControls.spaceship.setEnabled(false, this.havokPlugin);
 
         this.scene.setActiveController(defaultControls);
         setRotationQuaternion(defaultControls.getTransform(), getRotationQuaternion(shipControls.getTransform()).clone());
@@ -319,33 +319,6 @@
         if (needsGenerating) StarSystemHelper.generate(this.starSystem);
     }
 
-<<<<<<< HEAD
-    init() {
-        this.scene.getEngine().loadingScreen.displayLoadingUI();
-        this.scene.getEngine().loadingScreen.loadingUIText = `Warping to ${this.getStarSystem().model.getName()}`;
-
-        this.getStarSystem().initPositions(100, this.chunkForge);
-        this.ui.createObjectOverlays(this.getStarSystem().getObjects());
-
-        const firstBody = this.getStarSystem().getBodies()[0];
-        if (firstBody === undefined) throw new Error("No bodies in star system");
-
-        this.orbitRenderer.setOrbitalObjects(this.getStarSystem().getBodies());
-        this.axisRenderer.setObjects(this.getStarSystem().getBodies());
-
-        const activeController = this.scene.getActiveController();
-        positionNearObject(activeController, firstBody, this.getStarSystem(), firstBody instanceof BlackHole ? 7 : 5);
-        if (activeController instanceof ShipControls) activeController.spaceship.enableWarpDrive();
-
-        this.getStarSystem()
-            .initPostProcesses()
-            .then(() => {
-                this.scene.getEngine().loadingScreen.hideLoadingUI();
-            });
-    }
-
-=======
->>>>>>> d1a1a66f
     hideUI() {
         this.bodyEditor.setVisibility(EditorVisibility.HIDDEN);
         this.helmetOverlay.setVisibility(false);
