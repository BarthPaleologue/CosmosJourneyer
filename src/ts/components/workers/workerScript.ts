--- conflicted
+++ resolved
@@ -3,11 +3,7 @@
 import {Algebra, LVector3} from "../toolbox/algebra";
 import { ridgedNoiseLayer } from "../terrain/landscape/ridgedNoiseLayer";
 import { CraterLayer } from "../terrain/crater/craterLayer";
-<<<<<<< HEAD
-import { Buildable } from "../forge/buildable";
-=======
 import { buildData } from "../forge/workerData";
->>>>>>> 1225141a
 import { TerrainSettings } from "../terrain/terrainSettings";
 import { CollisionData } from "../forge/workerData";
 import { elevationFunction } from "../terrain/landscape/elevationFunction";
@@ -86,7 +82,7 @@
     if (e.data.taskType == "buildTask") {
         //let clock = Date.now();
 
-        const data = e.data as Buildable;
+        const data = e.data as buildData;
 
         const chunkLength = data.chunkLength;
         const subs = data.subdivisions;
@@ -248,6 +244,6 @@
         });
 
     } else {
-       throw new Error(`Type de tâche reçue invalide : ${e.data.taskType}`);
+        console.error(`Type de tâche reçue invalide : ${e.data.taskType}`);
     }
 };