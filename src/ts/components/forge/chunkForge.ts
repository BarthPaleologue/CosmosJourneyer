--- conflicted
+++ resolved
@@ -1,48 +1,8 @@
 import {VertexData, DepthRenderer} from "@babylonjs/core";
 
 import { BuilderWorker } from "../workers/builderWorker";
-<<<<<<< HEAD
-import { Buildable } from "./buildable";
-
-export enum TaskType {
-    Deletion,
-    Build,
-    Apply
-}
-
-export interface Task {
-    id: string;
-    taskType: TaskType;
-}
-
-export interface BuildTask extends Task {
-    taskType: TaskType.Build,
-    planet: SolidPlanet,
-    depth: number,
-    direction: Direction,
-    position: Vector3,
-    mesh: Mesh;
-    chunk: PlanetChunk;
-}
-
-export interface ApplyTask extends Task {
-    taskType: TaskType.Apply,
-    mesh: Mesh,
-    vertexData: VertexData,
-    grassData: Float32Array,
-    chunk: PlanetChunk;
-    planet: SolidPlanet;
-    callbackTasks: DeleteTask[]; //TODO: Unifier les parametres
-}
-
-export interface DeleteTask extends Task {
-    taskType: TaskType.Deletion,
-    mesh: Mesh,
-}
-=======
 import { buildData } from "./workerData";
 import {ApplyTask, BuildTask, DeleteTask, TaskType} from "./taskInterfaces";
->>>>>>> 1225141a
 
 export class ChunkForge {
     subdivisions: number;
@@ -74,19 +34,16 @@
      */
     executeNextTask(worker: BuilderWorker) {
         if (this.incomingTasks.length > 0) {
-            this.dispatchTask(this.incomingTasks.shift()!, worker);
+            this.executeTask(this.incomingTasks.shift()!, worker);
         } else {
             this.finishedWorkers.push(worker);
         }
     }
 
-    dispatchTask(task: DeleteTask | BuildTask, worker: BuilderWorker) {
+    executeTask(task: DeleteTask | BuildTask, worker: BuilderWorker) {
 
         switch (task.taskType) {
             case TaskType.Build:
-<<<<<<< HEAD
-                this.buildTask(worker, task);
-=======
                 let castedTask = task as BuildTask;
 
                 // les tâches sont ajoutées de sorte que les tâches de créations sont suivies de leurs
@@ -132,60 +89,17 @@
 
                     this.finishedWorkers.push(worker);
                 };
->>>>>>> 1225141a
                 break;
             case TaskType.Deletion:
                 // une tâche de suppression solitaire ne devrait pas exister
-                throw new Error("Tâche de supression solitaire détectée");
+                console.error("Tâche de supression solitaire détectée");
+                this.finishedWorkers.push(worker);
+                break;
             default:
-                throw new Error(`Illegal task ${task}`) ;
+                console.error("Tache illegale");
+                this.finishedWorkers.push(worker);
+                break;
         }
-        this.finishedWorkers.push(worker);
-    }
-
-    private buildTask(worker: BuilderWorker, task: BuildTask) {
-        // les tâches sont ajoutées de sorte que les tâches de créations sont suivies de leurs
-        // tâches de supressions associées : on les stock et on les execute après les créations
-
-        let callbackTasks: DeleteTask[] = [];
-        while (this.incomingTasks.length > 0 && this.incomingTasks[0].taskType == TaskType.Deletion) {
-            callbackTasks.push(this.incomingTasks[0]);
-            this.incomingTasks.shift();
-        }
-
-        worker.send({
-            taskType: "buildTask",
-            planetID: task.planet._name,
-            chunkLength: task.planet.rootChunkLength,
-            subdivisions: this.subdivisions,
-            depth: task.depth,
-            direction: task.direction,
-            position: [task.position.x, task.position.y, task.position.z],
-            craters: task.planet.craters,
-            terrainSettings: task.planet.terrainSettings,
-            seed: task.planet.getSeed(),
-        } as Buildable);
-
-        worker.getWorker().onmessage = e => {
-            let vertexData = new VertexData();
-            vertexData.positions = e.data.p as Float32Array;
-            vertexData.indices = e.data.i as Uint16Array;
-            vertexData.normals = e.data.n as Float32Array;
-
-            let grassData = e.data.g as Float32Array;
-
-            this.applyTasks.push({
-                id: task.id,
-                taskType: TaskType.Apply,
-                mesh: task.mesh,
-                vertexData: vertexData,
-                grassData: grassData,
-                chunk: task.chunk,
-                callbackTasks: callbackTasks,
-                planet: task.planet,
-            });
-
-        };
     }
 
     /**
