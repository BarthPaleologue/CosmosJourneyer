import {DepthRenderer, VertexData} from "@babylonjs/core";

import {BuildData} from "./workerDataInterfaces";
import {ApplyTask, BuildTask, DeleteTask, Task, TaskType} from "./taskInterfaces";
import {WorkerPool} from "./workerPool";

export class ChunkForge {
    subdivisions: number;

    workerPool: WorkerPool;

    applyTasks: ApplyTask[] = [];

    trashCan: DeleteTask[] = [];

    constructor(subdivisions: number) {
        this.subdivisions = subdivisions;
        const nbMaxWorkers = navigator.hardwareConcurrency - 2; // le -2 c'est parce que faut compter le main thread et le collision worker

        this.workerPool = new WorkerPool(nbMaxWorkers);
    }

    addTask(task: Task) {
        this.workerPool.submitTask(task);
    }

    /**
     * Executes the next task using an available worker
     * @param worker the web worker assigned to the next task
     */
<<<<<<< HEAD
    executeNextTask(worker: Worker) {
        if (this.workerPool.taskQueue.length > 0) {
            this.executeTask(this.workerPool.taskQueue.shift()!, worker);
=======
    executeNextTask(worker: BuilderWorker) {
        if (this.incomingTasks.length > 0) {
            this.DispatchTask(this.incomingTasks.shift()!, worker);
>>>>>>> 7c07cc62
        } else {
            this.workerPool.finishedWorkers.push(worker);
        }
    }

<<<<<<< HEAD
    executeTask(task: DeleteTask | BuildTask, worker: Worker) {
=======
    DispatchTask(task: DeleteTask | BuildTask, worker: BuilderWorker) {

        this.incomingTasks.shift();
>>>>>>> 7c07cc62

        switch (task.taskType) {
            case TaskType.Build:
                let castedTask = task as BuildTask;

<<<<<<< HEAD
                // les tâches sont ajoutées de sorte que les tâches de créations sont suivies de leurs
                // tâches de supressions associées : on les stock et on les execute après les créations

                let callbackTasks: DeleteTask[] = [];
                while (this.workerPool.taskQueue.length > 0 && this.workerPool.taskQueue[0].taskType == TaskType.Deletion) {
                    callbackTasks.push(this.workerPool.taskQueue[0]);
                    this.workerPool.taskQueue.shift();
                }

                let buildData: BuildData = {
                    taskType: TaskType.Build,
                    planetID: castedTask.planet._name,
                    chunkLength: castedTask.planet.rootChunkLength,
                    subdivisions: this.subdivisions,
                    depth: castedTask.depth,
                    direction: castedTask.direction,
                    position: [castedTask.position.x, castedTask.position.y, castedTask.position.z],
                    craters: castedTask.planet.craters,
                    terrainSettings: castedTask.planet.terrainSettings,
                    seed: castedTask.planet.getSeed(),
                }

                worker.postMessage(buildData);

                worker.onmessage = e => {
                    let vertexData = new VertexData();
                    vertexData.positions = e.data.p as Float32Array;
                    vertexData.indices = e.data.i as Uint16Array;
                    vertexData.normals = e.data.n as Float32Array;

                    let grassData = e.data.g as Float32Array;

                    let applyTask: ApplyTask = {
                        id: castedTask.id,
                        taskType: TaskType.Apply,
                        mesh: task.mesh,
                        vertexData: vertexData,
                        grassData: grassData,
                        chunk: castedTask.chunk,
                        callbackTasks: callbackTasks,
                        planet: castedTask.planet
                    }

                    this.applyTasks.push(applyTask);

                    this.workerPool.finishedWorkers.push(worker);
                };
                break;
            case TaskType.Deletion:
                // une tâche de suppression solitaire ne devrait pas exister
                console.error("Tâche de supression solitaire détectée");
                this.workerPool.finishedWorkers.push(worker);
                break;
            default:
                console.error("Tache illegale");
                this.workerPool.finishedWorkers.push(worker);
                break;
=======
                this.ExecuteBuildTask(worker, castedTask, task);
                break;
            case TaskType.Deletion:
                // une tâche de suppression solitaire ne devrait pas exister
                throw new Error("Tâche de supression solitaire détectée");
            default:
                throw new Error("Tache illegale");
>>>>>>> 7c07cc62
        }
        this.finishedWorkers.push(worker);
    }

    private ExecuteBuildTask(worker: BuilderWorker, castedTask: BuildTask, task: DeleteTask | BuildTask) {
        // les tâches sont ajoutées de sorte que les tâches de créations sont suivies de leurs
        // tâches de supressions associées : on les stock et on les execute après les créations

        let callbackTasks: DeleteTask[] = [];
        while (this.incomingTasks.length > 0 && this.incomingTasks[0].taskType == TaskType.Deletion) {
            callbackTasks.push(this.incomingTasks[0]);

        }

        worker.send({
            taskType: "buildTask",
            planetID: castedTask.planet._name,
            chunkLength: castedTask.planet.rootChunkLength,
            subdivisions: this.subdivisions,
            depth: castedTask.depth,
            direction: castedTask.direction,
            position: [castedTask.position.x, castedTask.position.y, castedTask.position.z],
            craters: castedTask.planet.craters,
            terrainSettings: castedTask.planet.terrainSettings,
            seed: castedTask.planet.getSeed(),
        } as buildData);

        worker.getWorker().onmessage = e => {
            let vertexData = new VertexData();
            vertexData.positions = e.data.p as Float32Array;
            vertexData.indices = e.data.i as Uint16Array;
            vertexData.normals = e.data.n as Float32Array;

            let grassData = e.data.g as Float32Array;

            this.applyTasks.push({
                id: castedTask.id,
                taskType: TaskType.Apply,
                mesh: task.mesh,
                vertexData: vertexData,
                grassData: grassData,
                chunk: castedTask.chunk,
                callbackTasks: callbackTasks,
                planet: castedTask.planet,
            } as ApplyTask);

        };
    }

    /**
     * Supprime n chunks inutiles
     * @param n nombre de chunk à supprimer
     */
    emptyTrashCan(n = this.trashCan.length) {
        for (let i = 0; i < Math.min(n, this.trashCan.length); ++i) {
            this.trashCan.shift()!.mesh.dispose();
        }
    }

    /**
     * Apply generated vertexData to waiting chunks
     */
    executeNextApplyTask(depthRenderer: DepthRenderer) {
        if (this.applyTasks.length > 0) {
            let task = this.applyTasks.shift()!;
            task.vertexData.applyToMesh(task.mesh, false);
            depthRenderer.getDepthMap().renderList!.push(task.mesh);

            /* WORKING VERSION */
            /*let planetSpacePosition = task.mesh.absolutePosition.subtract(task.planet.getAbsolutePosition());
            task.chunk.grassParticleSystem?.mesh.setAbsolutePosition(task.planet.getAbsolutePosition().add(planetSpacePosition.scale(1.1)));
            depthRenderer.getDepthMap().renderList!.push(task.chunk.grassParticleSystem!.mesh);*/

            this.trashCan = this.trashCan.concat(task.callbackTasks);
        }
    }

    /**
     * Updates the state of the forge : dispatch tasks to workers, remove useless chunks, apply vertexData to new chunks
     */
    update(depthRenderer: DepthRenderer) {
        for (let i = 0; i < this.workerPool.availableWorkers.length; i++) {
            let worker = this.workerPool.availableWorkers.shift()!;
            this.executeNextTask(worker);
        }

        this.workerPool.availableWorkers = this.workerPool.availableWorkers.concat(this.workerPool.finishedWorkers);
        this.workerPool.finishedWorkers = [];

        this.emptyTrashCan();
        this.executeNextApplyTask(depthRenderer);
    }
}<|MERGE_RESOLUTION|>--- conflicted
+++ resolved
@@ -28,80 +28,22 @@
      * Executes the next task using an available worker
      * @param worker the web worker assigned to the next task
      */
-<<<<<<< HEAD
     executeNextTask(worker: Worker) {
         if (this.workerPool.taskQueue.length > 0) {
-            this.executeTask(this.workerPool.taskQueue.shift()!, worker);
-=======
-    executeNextTask(worker: BuilderWorker) {
-        if (this.incomingTasks.length > 0) {
-            this.DispatchTask(this.incomingTasks.shift()!, worker);
->>>>>>> 7c07cc62
+            this.dispatchTask(this.workerPool.taskQueue.shift()!, worker);
         } else {
             this.workerPool.finishedWorkers.push(worker);
         }
     }
 
-<<<<<<< HEAD
-    executeTask(task: DeleteTask | BuildTask, worker: Worker) {
-=======
-    DispatchTask(task: DeleteTask | BuildTask, worker: BuilderWorker) {
-
-        this.incomingTasks.shift();
->>>>>>> 7c07cc62
+    dispatchTask(task: DeleteTask | BuildTask, worker: Worker) {
 
         switch (task.taskType) {
             case TaskType.Build:
                 let castedTask = task as BuildTask;
 
-<<<<<<< HEAD
-                // les tâches sont ajoutées de sorte que les tâches de créations sont suivies de leurs
-                // tâches de supressions associées : on les stock et on les execute après les créations
+                this.executeBuildTask(worker, castedTask);
 
-                let callbackTasks: DeleteTask[] = [];
-                while (this.workerPool.taskQueue.length > 0 && this.workerPool.taskQueue[0].taskType == TaskType.Deletion) {
-                    callbackTasks.push(this.workerPool.taskQueue[0]);
-                    this.workerPool.taskQueue.shift();
-                }
-
-                let buildData: BuildData = {
-                    taskType: TaskType.Build,
-                    planetID: castedTask.planet._name,
-                    chunkLength: castedTask.planet.rootChunkLength,
-                    subdivisions: this.subdivisions,
-                    depth: castedTask.depth,
-                    direction: castedTask.direction,
-                    position: [castedTask.position.x, castedTask.position.y, castedTask.position.z],
-                    craters: castedTask.planet.craters,
-                    terrainSettings: castedTask.planet.terrainSettings,
-                    seed: castedTask.planet.getSeed(),
-                }
-
-                worker.postMessage(buildData);
-
-                worker.onmessage = e => {
-                    let vertexData = new VertexData();
-                    vertexData.positions = e.data.p as Float32Array;
-                    vertexData.indices = e.data.i as Uint16Array;
-                    vertexData.normals = e.data.n as Float32Array;
-
-                    let grassData = e.data.g as Float32Array;
-
-                    let applyTask: ApplyTask = {
-                        id: castedTask.id,
-                        taskType: TaskType.Apply,
-                        mesh: task.mesh,
-                        vertexData: vertexData,
-                        grassData: grassData,
-                        chunk: castedTask.chunk,
-                        callbackTasks: callbackTasks,
-                        planet: castedTask.planet
-                    }
-
-                    this.applyTasks.push(applyTask);
-
-                    this.workerPool.finishedWorkers.push(worker);
-                };
                 break;
             case TaskType.Deletion:
                 // une tâche de suppression solitaire ne devrait pas exister
@@ -112,43 +54,35 @@
                 console.error("Tache illegale");
                 this.workerPool.finishedWorkers.push(worker);
                 break;
-=======
-                this.ExecuteBuildTask(worker, castedTask, task);
-                break;
-            case TaskType.Deletion:
-                // une tâche de suppression solitaire ne devrait pas exister
-                throw new Error("Tâche de supression solitaire détectée");
-            default:
-                throw new Error("Tache illegale");
->>>>>>> 7c07cc62
         }
-        this.finishedWorkers.push(worker);
+        this.workerPool.finishedWorkers.push(worker);
     }
 
-    private ExecuteBuildTask(worker: BuilderWorker, castedTask: BuildTask, task: DeleteTask | BuildTask) {
+    private executeBuildTask(worker: Worker, task: BuildTask) {
         // les tâches sont ajoutées de sorte que les tâches de créations sont suivies de leurs
         // tâches de supressions associées : on les stock et on les execute après les créations
 
         let callbackTasks: DeleteTask[] = [];
-        while (this.incomingTasks.length > 0 && this.incomingTasks[0].taskType == TaskType.Deletion) {
-            callbackTasks.push(this.incomingTasks[0]);
-
+        while (this.workerPool.taskQueue.length > 0 && this.workerPool.taskQueue[0].taskType == TaskType.Deletion) {
+            callbackTasks.push(this.workerPool.taskQueue[0]);
         }
 
-        worker.send({
-            taskType: "buildTask",
-            planetID: castedTask.planet._name,
-            chunkLength: castedTask.planet.rootChunkLength,
+        let buildData: BuildData = {
+            taskType: TaskType.Build,
+            planetID: task.planet.getName(),
+            chunkLength: task.planet.rootChunkLength,
             subdivisions: this.subdivisions,
-            depth: castedTask.depth,
-            direction: castedTask.direction,
-            position: [castedTask.position.x, castedTask.position.y, castedTask.position.z],
-            craters: castedTask.planet.craters,
-            terrainSettings: castedTask.planet.terrainSettings,
-            seed: castedTask.planet.getSeed(),
-        } as buildData);
+            depth: task.depth,
+            direction: task.direction,
+            position: [task.position.x, task.position.y, task.position.z],
+            craters: task.planet.craters,
+            terrainSettings: task.planet.terrainSettings,
+            seed: task.planet.getSeed(),
+        }
 
-        worker.getWorker().onmessage = e => {
+        worker.postMessage(buildData);
+
+        worker.onmessage = e => {
             let vertexData = new VertexData();
             vertexData.positions = e.data.p as Float32Array;
             vertexData.indices = e.data.i as Uint16Array;
@@ -156,16 +90,18 @@
 
             let grassData = e.data.g as Float32Array;
 
-            this.applyTasks.push({
-                id: castedTask.id,
+            let applyTask: ApplyTask = {
+                id: task.id,
                 taskType: TaskType.Apply,
                 mesh: task.mesh,
                 vertexData: vertexData,
                 grassData: grassData,
-                chunk: castedTask.chunk,
+                chunk: task.chunk,
                 callbackTasks: callbackTasks,
-                planet: castedTask.planet,
-            } as ApplyTask);
+                planet: task.planet,
+            }
+
+            this.applyTasks.push(applyTask);
 
         };
     }
