//  This file is part of CosmosJourneyer
//
//  Copyright (C) 2024 Barthélemy Paléologue <barth.paleologue@cosmosjourneyer.com>
//
//  This program is free software: you can redistribute it and/or modify
//  it under the terms of the GNU General Public License as published by
//  the Free Software Foundation, either version 3 of the License, or
//  (at your option) any later version.
//
//  This program is distributed in the hope that it will be useful,
//  but WITHOUT ANY WARRANTY; without even the implied warranty of
//  MERCHANTABILITY or FITNESS FOR A PARTICULAR PURPOSE.  See the
//  GNU General Public License for more details.
//
//  You should have received a copy of the GNU General Public License
//  along with this program.  If not, see <https://www.gnu.org/licenses/>.

import "../styles/index.scss";

import { CosmosJourneyer } from "./cosmosJourneyer";
<<<<<<< HEAD
import { Vector3 } from "@babylonjs/core/Maths/math.vector";
import { Color3 } from "@babylonjs/core/Maths/math.color";
import { ShipControls } from "./spaceship/shipControls";
import { PostProcessType } from "./postProcesses/postProcessTypes";
import { TelluricPlanemoModel } from "./planemos/telluricPlanemo/telluricPlanemoModel";
import { GasPlanetModel } from "./planemos/gasPlanet/gasPlanetModel";
import {
    getForwardDirection,
    getRotationQuaternion,
    setRotationQuaternion,
    translate
} from "./uberCore/transforms/basicTransform";
import { parsePercentageFrom01, parseSpeed } from "./utils/parseToStrings";

import { StarSystemHelper } from "./starSystem/starSystemHelper";
import { Mouse } from "./inputs/mouse";
import { Keyboard } from "./inputs/keyboard";
import { StarModel } from "./stellarObjects/star/starModel";
import { RingsUniforms } from "./postProcesses/rings/ringsUniform";
import { getMoonSeed } from "./planemos/common";

import { Gamepad } from "./inputs/gamepad";
import { CharacterControls } from "./spacelegs/characterControls";
=======
import { getForwardDirection, getRotationQuaternion, setRotationQuaternion, translate } from "./uberCore/transforms/basicTransform";
import { StarSystemController } from "./starSystem/starSystemController";
import { SystemSeed } from "./utils/systemSeed";
>>>>>>> d1a1a66f

const engine = new CosmosJourneyer();

await engine.setup();

const starSystemView = engine.getStarSystemView();

<<<<<<< HEAD
const mouse = new Mouse(engine.canvas, 100);
const keyboard = new Keyboard();
const gamepad = new Gamepad();

const maxZ = Settings.EARTH_RADIUS * 1e5;

const defaultController = new DefaultControls(starSystemView.scene);
defaultController.speed = 0.2 * Settings.EARTH_RADIUS;
defaultController.getActiveCamera().maxZ = maxZ;
defaultController.addInput(keyboard);
defaultController.addInput(gamepad);

const shipControls = new ShipControls(starSystemView.scene);
shipControls.getActiveCamera().maxZ = maxZ;
shipControls.addInput(keyboard);
shipControls.addInput(gamepad);
shipControls.addInput(mouse);

const characterController = new CharacterControls(starSystemView.scene);
characterController.getTransform().setEnabled(false);
characterController.getActiveCamera().maxZ = maxZ;
characterController.addInput(keyboard);
characterController.addInput(gamepad);

// const physicsViewer = new PhysicsViewer();
// physicsViewer.showBody(shipControls.aggregate.body);

mouse.onMouseLeaveObservable.add(() => {
    if (starSystemView.scene.getActiveController() === shipControls) engine.pause();
});

starSystemView.scene.setActiveController(shipControls);

engine.registerStarSystemUpdateCallback(() => {
    if (starSystemView.scene.getActiveController() != shipControls) return;

    const shipPosition = shipControls.getTransform().getAbsolutePosition();
    const nearestBody = starSystemView.getStarSystem().getNearestOrbitalObject();
    const distance = nearestBody.getTransform().getAbsolutePosition().subtract(shipPosition).length();
    const radius = nearestBody.getBoundingRadius();
    shipControls.spaceship.registerClosestObject(distance, radius);

    const warpDrive = shipControls.spaceship.getWarpDrive();
    const shipInternalThrottle = warpDrive.getInternalThrottle();
    const shipTargetThrottle = warpDrive.getTargetThrottle();

    const throttleString = warpDrive.isEnabled()
        ? `${parsePercentageFrom01(shipInternalThrottle)}/${parsePercentageFrom01(shipTargetThrottle)}`
        : `${parsePercentageFrom01(shipControls.spaceship.getThrottle())}/100%`;

    (document.querySelector("#speedometer") as HTMLElement).innerHTML = `${throttleString} | ${parseSpeed(shipControls.spaceship.getSpeed())}`;

    characterController.setClosestWalkableObject(nearestBody);
    shipControls.spaceship.setClosestWalkableObject(nearestBody);
});

engine.getStarMap().onWarpObservable.add(() => {
    shipControls.thirdPersonCamera.radius = 30;
});

engine.onToggleStarMapObservable.add((isStarMapOpen) => {
    if (!isStarMapOpen) shipControls.thirdPersonCamera.radius = 30;
});

console.log(`Time is going ${Settings.TIME_MULTIPLIER} time${Settings.TIME_MULTIPLIER > 1 ? "s" : ""} faster than in reality`);

const starSystemSeed = 0;
const starSystem = new StarSystemController(starSystemSeed, starSystemView.scene);
starSystem.model.setName("Alpha Testis");

engine.getStarSystemView().setStarSystem(starSystem, false);

const sunModel = new StarModel(0.51);
const sun = StarSystemHelper.makeStar(starSystem, sunModel);
sun.model.orbit.period = 60 * 60 * 24;

/*const secundaModel = new StarModel(-672446, sunModel);
secundaModel.orbit.radius = 30 * sunModel.radius;
secundaModel.orbit.period = 60 * 60;
const secunda = StarSystemHelper.makeStar(starSystem, secundaModel);

const terminaModel = new StarModel(756263, sunModel);
terminaModel.orbit.radius = 50 * sunModel.radius;
terminaModel.orbit.period = 60 * 60;
const termina = StarSystemHelper.makeStar(starSystem, terminaModel);*/

const planetModel = new TelluricPlanemoModel(0.4233609183800225, sunModel);
planetModel.physicalProperties.minTemperature = -37;
planetModel.physicalProperties.maxTemperature = 30;

planetModel.orbit.period = 60 * 60 * 24 * 365.25;
planetModel.orbit.radius = 4000 * planetModel.radius;
planetModel.orbit.normalToPlane = Vector3.Up();

const planet = StarSystemHelper.makeTelluricPlanet(starSystem, planetModel);
planet.model.ringsUniforms = new RingsUniforms(planet.model.rng);
planet.postProcesses.push(PostProcessType.RING);

//const spacestation = new SpaceStation(starSystemView.scene, planet);
//starSystemView.getStarSystem().addSpaceStation(spacestation);

const moonModel = new TelluricPlanemoModel(getMoonSeed(planetModel, 0), planetModel);
moonModel.physicalProperties.mass = 2;
moonModel.physicalProperties.rotationPeriod = 7 * 60 * 60;
moonModel.physicalProperties.minTemperature = -180;
moonModel.physicalProperties.maxTemperature = 200;
moonModel.physicalProperties.waterAmount = 0.9;

moonModel.orbit.period = moonModel.physicalProperties.rotationPeriod;
moonModel.orbit.radius = 8 * planet.getRadius();
moonModel.orbit.normalToPlane = Vector3.Up();

const moon = StarSystemHelper.makeSatellite(starSystem, planet, moonModel);

moon.material.colorSettings.plainColor.copyFromFloats(0.67, 0.67, 0.67);
moon.material.colorSettings.desertColor.copyFrom(new Color3(116, 134, 121).scale(1 / 255));
moon.material.colorSettings.steepColor.copyFrom(new Color3(92, 92, 92).scale(1 / 255));

moon.material.setTexture("plainNormalMap", Assets.DirtNormalMap);
moon.material.setTexture("bottomNormalMap", Assets.DirtNormalMap);
moon.material.updateConstants();

const aresModel = new TelluricPlanemoModel(0.3725, sunModel);
aresModel.physicalProperties.mass = 7;
aresModel.physicalProperties.rotationPeriod = (24 * 60 * 60) / 30;
aresModel.physicalProperties.minTemperature = -30;
aresModel.physicalProperties.maxTemperature = 20;
aresModel.physicalProperties.pressure = 0.5;
aresModel.physicalProperties.waterAmount = 0.2;
aresModel.physicalProperties.oceanLevel = Settings.OCEAN_DEPTH * aresModel.physicalProperties.waterAmount * aresModel.physicalProperties.pressure;

aresModel.orbit.period = 60 * 60 * 24 * 365.24;
aresModel.orbit.radius = 4020 * planet.getRadius();
aresModel.orbit.normalToPlane = Vector3.Up();

//aresModel.terrainSettings.continents_fragmentation = 0.0;
//aresModel.terrainSettings.continent_base_height = 10e3;
//aresModel.terrainSettings.max_mountain_height = 20e3;

const ares = StarSystemHelper.makeTelluricPlanet(starSystem, aresModel);
ares.postProcesses.splice(ares.postProcesses.indexOf(PostProcessType.OCEAN), 1);
ares.postProcesses.splice(ares.postProcesses.indexOf(PostProcessType.CLOUDS), 1);

ares.material.colorSettings.plainColor.copyFromFloats(143 / 255, 45 / 255, 45 / 255);
ares.material.colorSettings.desertColor.copyFromFloats(178 / 255, 107 / 255, 42 / 255);
ares.material.colorSettings.beachColor.copyFrom(ares.material.colorSettings.plainColor);
ares.material.colorSettings.bottomColor.copyFrom(ares.material.colorSettings.plainColor.scale(0.9));

ares.material.updateConstants();

const andromaqueModel = new GasPlanetModel(0.28711440474126226, sunModel);
andromaqueModel.orbit.period = 60 * 60 * 24 * 365.25;
andromaqueModel.orbit.radius = 4300 * ares.getRadius();
andromaqueModel.orbit.normalToPlane = Vector3.Up();

const andromaque = StarSystemHelper.makeGasPlanet(starSystem, andromaqueModel);

/*const blackHoleModel = new BlackHoleModel(0.5, sunModel);
blackHoleModel.orbit.period = 60 * 60 * 24 * 365.25;
blackHoleModel.orbit.radius = 100 * ares.getRadius();
const blackHole = starSystem.makeBlackHole(blackHoleModel);*/

engine.init();

positionNearObject(starSystemView.scene.getActiveController(), planet, starSystem, 2);

shipControls.spaceship.toggleWarpDrive();

const aresAtmosphere = starSystem.postProcessManager.getAtmosphere(ares);
if (aresAtmosphere) {
    aresAtmosphere.atmosphereUniforms.redWaveLength = 500;
    aresAtmosphere.atmosphereUniforms.greenWaveLength = 680;
    aresAtmosphere.atmosphereUniforms.blueWaveLength = 670;
} else {
    console.warn("No atmosphere found for Ares");
}
=======
//const starSystem = new StarSystemController(new SystemSeed(0, 0, 0, 0), starSystemView.scene);
//starSystemView.setStarSystem(starSystem, true);

engine.init();

const spaceshipController = starSystemView.getSpaceshipControls();
const characterController = starSystemView.getCharacterControls();
const defaultController = starSystemView.getDefaultControls();
>>>>>>> d1a1a66f

document.addEventListener("keydown", (e) => {
    if (engine.isPaused()) return;

<<<<<<< HEAD
    if(e.key === "y") {
        if(starSystemView.scene.getActiveController() === shipControls) {
=======
    if (e.key === "y") {
        if (starSystemView.scene.getActiveController() === spaceshipController) {
>>>>>>> d1a1a66f
            console.log("disembark");

            characterController.getTransform().setEnabled(true);
            characterController.getTransform().setAbsolutePosition(shipControls.getTransform().absolutePosition);
            translate(characterController.getTransform(), getForwardDirection(shipControls.getTransform()).scale(10));

            setRotationQuaternion(characterController.getTransform(), getRotationQuaternion(shipControls.getTransform()).clone());

            starSystemView.scene.setActiveController(characterController);
            starSystemView.getStarSystem().postProcessManager.rebuild();
        } else if (starSystemView.scene.getActiveController() === characterController) {
            console.log("embark");

            characterController.getTransform().setEnabled(false);
            starSystemView.scene.setActiveController(shipControls);
            starSystemView.getStarSystem().postProcessManager.rebuild();
        }
    }
<<<<<<< HEAD

    if (e.key === "g") {
        if (starSystemView.scene.getActiveController() === shipControls) {
            starSystemView.scene.setActiveController(defaultController);
            setRotationQuaternion(defaultController.getTransform(), getRotationQuaternion(shipControls.getTransform()).clone());
            starSystemView.getStarSystem().postProcessManager.rebuild();

            shipControls.spaceship.setEnabled(false, engine.getHavokPlugin());
        } else if (starSystemView.scene.getActiveController() === defaultController) {
            characterController.getTransform().setEnabled(true);
            characterController.getTransform().setAbsolutePosition(defaultController.getTransform().absolutePosition);
            starSystemView.scene.setActiveController(characterController);
            setRotationQuaternion(characterController.getTransform(), getRotationQuaternion(defaultController.getTransform()).clone());
            starSystemView.getStarSystem().postProcessManager.rebuild();

            shipControls.spaceship.setEnabled(false, engine.getHavokPlugin());
        } else if (starSystemView.scene.getActiveController() === characterController) {
            characterController.getTransform().setEnabled(false);
            starSystemView.scene.setActiveController(shipControls);
            setRotationQuaternion(shipControls.getTransform(), getRotationQuaternion(defaultController.getTransform()).clone());
            starSystemView.getStarSystem().postProcessManager.rebuild();

            shipControls.spaceship.setEnabled(true, engine.getHavokPlugin());
        }
    }
=======
>>>>>>> d1a1a66f
});<|MERGE_RESOLUTION|>--- conflicted
+++ resolved
@@ -18,35 +18,7 @@
 import "../styles/index.scss";
 
 import { CosmosJourneyer } from "./cosmosJourneyer";
-<<<<<<< HEAD
-import { Vector3 } from "@babylonjs/core/Maths/math.vector";
-import { Color3 } from "@babylonjs/core/Maths/math.color";
-import { ShipControls } from "./spaceship/shipControls";
-import { PostProcessType } from "./postProcesses/postProcessTypes";
-import { TelluricPlanemoModel } from "./planemos/telluricPlanemo/telluricPlanemoModel";
-import { GasPlanetModel } from "./planemos/gasPlanet/gasPlanetModel";
-import {
-    getForwardDirection,
-    getRotationQuaternion,
-    setRotationQuaternion,
-    translate
-} from "./uberCore/transforms/basicTransform";
-import { parsePercentageFrom01, parseSpeed } from "./utils/parseToStrings";
-
-import { StarSystemHelper } from "./starSystem/starSystemHelper";
-import { Mouse } from "./inputs/mouse";
-import { Keyboard } from "./inputs/keyboard";
-import { StarModel } from "./stellarObjects/star/starModel";
-import { RingsUniforms } from "./postProcesses/rings/ringsUniform";
-import { getMoonSeed } from "./planemos/common";
-
-import { Gamepad } from "./inputs/gamepad";
-import { CharacterControls } from "./spacelegs/characterControls";
-=======
 import { getForwardDirection, getRotationQuaternion, setRotationQuaternion, translate } from "./uberCore/transforms/basicTransform";
-import { StarSystemController } from "./starSystem/starSystemController";
-import { SystemSeed } from "./utils/systemSeed";
->>>>>>> d1a1a66f
 
 const engine = new CosmosJourneyer();
 
@@ -54,204 +26,18 @@
 
 const starSystemView = engine.getStarSystemView();
 
-<<<<<<< HEAD
-const mouse = new Mouse(engine.canvas, 100);
-const keyboard = new Keyboard();
-const gamepad = new Gamepad();
-
-const maxZ = Settings.EARTH_RADIUS * 1e5;
-
-const defaultController = new DefaultControls(starSystemView.scene);
-defaultController.speed = 0.2 * Settings.EARTH_RADIUS;
-defaultController.getActiveCamera().maxZ = maxZ;
-defaultController.addInput(keyboard);
-defaultController.addInput(gamepad);
-
-const shipControls = new ShipControls(starSystemView.scene);
-shipControls.getActiveCamera().maxZ = maxZ;
-shipControls.addInput(keyboard);
-shipControls.addInput(gamepad);
-shipControls.addInput(mouse);
-
-const characterController = new CharacterControls(starSystemView.scene);
-characterController.getTransform().setEnabled(false);
-characterController.getActiveCamera().maxZ = maxZ;
-characterController.addInput(keyboard);
-characterController.addInput(gamepad);
-
-// const physicsViewer = new PhysicsViewer();
-// physicsViewer.showBody(shipControls.aggregate.body);
-
-mouse.onMouseLeaveObservable.add(() => {
-    if (starSystemView.scene.getActiveController() === shipControls) engine.pause();
-});
-
-starSystemView.scene.setActiveController(shipControls);
-
-engine.registerStarSystemUpdateCallback(() => {
-    if (starSystemView.scene.getActiveController() != shipControls) return;
-
-    const shipPosition = shipControls.getTransform().getAbsolutePosition();
-    const nearestBody = starSystemView.getStarSystem().getNearestOrbitalObject();
-    const distance = nearestBody.getTransform().getAbsolutePosition().subtract(shipPosition).length();
-    const radius = nearestBody.getBoundingRadius();
-    shipControls.spaceship.registerClosestObject(distance, radius);
-
-    const warpDrive = shipControls.spaceship.getWarpDrive();
-    const shipInternalThrottle = warpDrive.getInternalThrottle();
-    const shipTargetThrottle = warpDrive.getTargetThrottle();
-
-    const throttleString = warpDrive.isEnabled()
-        ? `${parsePercentageFrom01(shipInternalThrottle)}/${parsePercentageFrom01(shipTargetThrottle)}`
-        : `${parsePercentageFrom01(shipControls.spaceship.getThrottle())}/100%`;
-
-    (document.querySelector("#speedometer") as HTMLElement).innerHTML = `${throttleString} | ${parseSpeed(shipControls.spaceship.getSpeed())}`;
-
-    characterController.setClosestWalkableObject(nearestBody);
-    shipControls.spaceship.setClosestWalkableObject(nearestBody);
-});
-
-engine.getStarMap().onWarpObservable.add(() => {
-    shipControls.thirdPersonCamera.radius = 30;
-});
-
-engine.onToggleStarMapObservable.add((isStarMapOpen) => {
-    if (!isStarMapOpen) shipControls.thirdPersonCamera.radius = 30;
-});
-
-console.log(`Time is going ${Settings.TIME_MULTIPLIER} time${Settings.TIME_MULTIPLIER > 1 ? "s" : ""} faster than in reality`);
-
-const starSystemSeed = 0;
-const starSystem = new StarSystemController(starSystemSeed, starSystemView.scene);
-starSystem.model.setName("Alpha Testis");
-
-engine.getStarSystemView().setStarSystem(starSystem, false);
-
-const sunModel = new StarModel(0.51);
-const sun = StarSystemHelper.makeStar(starSystem, sunModel);
-sun.model.orbit.period = 60 * 60 * 24;
-
-/*const secundaModel = new StarModel(-672446, sunModel);
-secundaModel.orbit.radius = 30 * sunModel.radius;
-secundaModel.orbit.period = 60 * 60;
-const secunda = StarSystemHelper.makeStar(starSystem, secundaModel);
-
-const terminaModel = new StarModel(756263, sunModel);
-terminaModel.orbit.radius = 50 * sunModel.radius;
-terminaModel.orbit.period = 60 * 60;
-const termina = StarSystemHelper.makeStar(starSystem, terminaModel);*/
-
-const planetModel = new TelluricPlanemoModel(0.4233609183800225, sunModel);
-planetModel.physicalProperties.minTemperature = -37;
-planetModel.physicalProperties.maxTemperature = 30;
-
-planetModel.orbit.period = 60 * 60 * 24 * 365.25;
-planetModel.orbit.radius = 4000 * planetModel.radius;
-planetModel.orbit.normalToPlane = Vector3.Up();
-
-const planet = StarSystemHelper.makeTelluricPlanet(starSystem, planetModel);
-planet.model.ringsUniforms = new RingsUniforms(planet.model.rng);
-planet.postProcesses.push(PostProcessType.RING);
-
-//const spacestation = new SpaceStation(starSystemView.scene, planet);
-//starSystemView.getStarSystem().addSpaceStation(spacestation);
-
-const moonModel = new TelluricPlanemoModel(getMoonSeed(planetModel, 0), planetModel);
-moonModel.physicalProperties.mass = 2;
-moonModel.physicalProperties.rotationPeriod = 7 * 60 * 60;
-moonModel.physicalProperties.minTemperature = -180;
-moonModel.physicalProperties.maxTemperature = 200;
-moonModel.physicalProperties.waterAmount = 0.9;
-
-moonModel.orbit.period = moonModel.physicalProperties.rotationPeriod;
-moonModel.orbit.radius = 8 * planet.getRadius();
-moonModel.orbit.normalToPlane = Vector3.Up();
-
-const moon = StarSystemHelper.makeSatellite(starSystem, planet, moonModel);
-
-moon.material.colorSettings.plainColor.copyFromFloats(0.67, 0.67, 0.67);
-moon.material.colorSettings.desertColor.copyFrom(new Color3(116, 134, 121).scale(1 / 255));
-moon.material.colorSettings.steepColor.copyFrom(new Color3(92, 92, 92).scale(1 / 255));
-
-moon.material.setTexture("plainNormalMap", Assets.DirtNormalMap);
-moon.material.setTexture("bottomNormalMap", Assets.DirtNormalMap);
-moon.material.updateConstants();
-
-const aresModel = new TelluricPlanemoModel(0.3725, sunModel);
-aresModel.physicalProperties.mass = 7;
-aresModel.physicalProperties.rotationPeriod = (24 * 60 * 60) / 30;
-aresModel.physicalProperties.minTemperature = -30;
-aresModel.physicalProperties.maxTemperature = 20;
-aresModel.physicalProperties.pressure = 0.5;
-aresModel.physicalProperties.waterAmount = 0.2;
-aresModel.physicalProperties.oceanLevel = Settings.OCEAN_DEPTH * aresModel.physicalProperties.waterAmount * aresModel.physicalProperties.pressure;
-
-aresModel.orbit.period = 60 * 60 * 24 * 365.24;
-aresModel.orbit.radius = 4020 * planet.getRadius();
-aresModel.orbit.normalToPlane = Vector3.Up();
-
-//aresModel.terrainSettings.continents_fragmentation = 0.0;
-//aresModel.terrainSettings.continent_base_height = 10e3;
-//aresModel.terrainSettings.max_mountain_height = 20e3;
-
-const ares = StarSystemHelper.makeTelluricPlanet(starSystem, aresModel);
-ares.postProcesses.splice(ares.postProcesses.indexOf(PostProcessType.OCEAN), 1);
-ares.postProcesses.splice(ares.postProcesses.indexOf(PostProcessType.CLOUDS), 1);
-
-ares.material.colorSettings.plainColor.copyFromFloats(143 / 255, 45 / 255, 45 / 255);
-ares.material.colorSettings.desertColor.copyFromFloats(178 / 255, 107 / 255, 42 / 255);
-ares.material.colorSettings.beachColor.copyFrom(ares.material.colorSettings.plainColor);
-ares.material.colorSettings.bottomColor.copyFrom(ares.material.colorSettings.plainColor.scale(0.9));
-
-ares.material.updateConstants();
-
-const andromaqueModel = new GasPlanetModel(0.28711440474126226, sunModel);
-andromaqueModel.orbit.period = 60 * 60 * 24 * 365.25;
-andromaqueModel.orbit.radius = 4300 * ares.getRadius();
-andromaqueModel.orbit.normalToPlane = Vector3.Up();
-
-const andromaque = StarSystemHelper.makeGasPlanet(starSystem, andromaqueModel);
-
-/*const blackHoleModel = new BlackHoleModel(0.5, sunModel);
-blackHoleModel.orbit.period = 60 * 60 * 24 * 365.25;
-blackHoleModel.orbit.radius = 100 * ares.getRadius();
-const blackHole = starSystem.makeBlackHole(blackHoleModel);*/
-
 engine.init();
 
-positionNearObject(starSystemView.scene.getActiveController(), planet, starSystem, 2);
-
-shipControls.spaceship.toggleWarpDrive();
-
-const aresAtmosphere = starSystem.postProcessManager.getAtmosphere(ares);
-if (aresAtmosphere) {
-    aresAtmosphere.atmosphereUniforms.redWaveLength = 500;
-    aresAtmosphere.atmosphereUniforms.greenWaveLength = 680;
-    aresAtmosphere.atmosphereUniforms.blueWaveLength = 670;
-} else {
-    console.warn("No atmosphere found for Ares");
-}
-=======
-//const starSystem = new StarSystemController(new SystemSeed(0, 0, 0, 0), starSystemView.scene);
-//starSystemView.setStarSystem(starSystem, true);
-
-engine.init();
-
-const spaceshipController = starSystemView.getSpaceshipControls();
+const shipControls = starSystemView.getSpaceshipControls();
 const characterController = starSystemView.getCharacterControls();
 const defaultController = starSystemView.getDefaultControls();
->>>>>>> d1a1a66f
 
 document.addEventListener("keydown", (e) => {
     if (engine.isPaused()) return;
 
-<<<<<<< HEAD
-    if(e.key === "y") {
-        if(starSystemView.scene.getActiveController() === shipControls) {
-=======
     if (e.key === "y") {
-        if (starSystemView.scene.getActiveController() === spaceshipController) {
->>>>>>> d1a1a66f
+        if (starSystemView.scene.getActiveController() === shipControls) {
+
             console.log("disembark");
 
             characterController.getTransform().setEnabled(true);
@@ -270,32 +56,4 @@
             starSystemView.getStarSystem().postProcessManager.rebuild();
         }
     }
-<<<<<<< HEAD
-
-    if (e.key === "g") {
-        if (starSystemView.scene.getActiveController() === shipControls) {
-            starSystemView.scene.setActiveController(defaultController);
-            setRotationQuaternion(defaultController.getTransform(), getRotationQuaternion(shipControls.getTransform()).clone());
-            starSystemView.getStarSystem().postProcessManager.rebuild();
-
-            shipControls.spaceship.setEnabled(false, engine.getHavokPlugin());
-        } else if (starSystemView.scene.getActiveController() === defaultController) {
-            characterController.getTransform().setEnabled(true);
-            characterController.getTransform().setAbsolutePosition(defaultController.getTransform().absolutePosition);
-            starSystemView.scene.setActiveController(characterController);
-            setRotationQuaternion(characterController.getTransform(), getRotationQuaternion(defaultController.getTransform()).clone());
-            starSystemView.getStarSystem().postProcessManager.rebuild();
-
-            shipControls.spaceship.setEnabled(false, engine.getHavokPlugin());
-        } else if (starSystemView.scene.getActiveController() === characterController) {
-            characterController.getTransform().setEnabled(false);
-            starSystemView.scene.setActiveController(shipControls);
-            setRotationQuaternion(shipControls.getTransform(), getRotationQuaternion(defaultController.getTransform()).clone());
-            starSystemView.getStarSystem().postProcessManager.rebuild();
-
-            shipControls.spaceship.setEnabled(true, engine.getHavokPlugin());
-        }
-    }
-=======
->>>>>>> d1a1a66f
 });