--- conflicted
+++ resolved
@@ -2,21 +2,12 @@
   "devDependencies": {
     "@babel/preset-env": "^7.23.2",
     "@babel/preset-typescript": "^7.23.2",
-<<<<<<< HEAD
-    "@babylonjs/core": "^6.25.0",
-    "@babylonjs/gui": "^6.25.0",
-    "@babylonjs/havok": "^1.2.1",
-    "@babylonjs/loaders": "^6.25.0",
-    "@jest/types": "^29.6.3",
-    "@types/jest": "^29.5.6",
-=======
     "@babylonjs/core": "^6.28.1",
     "@babylonjs/gui": "^6.28.1",
     "@babylonjs/havok": "^1.2.1",
     "@babylonjs/loaders": "^6.28.1",
     "@jest/types": "^29.6.3",
     "@types/jest": "^29.5.7",
->>>>>>> c26293a6
     "@types/seedrandom": "^3.0.7",
     "@typescript-eslint/eslint-plugin": "^5.62.0",
     "@typescript-eslint/parser": "^5.62.0",
@@ -24,13 +15,8 @@
     "babel": "^6.23.0",
     "babel-jest": "^29.7.0",
     "css-loader": "^6.8.1",
-<<<<<<< HEAD
-    "eslint": "^8.52.0",
-    "eslint-plugin-import": "^2.28.1",
-=======
     "eslint": "^8.53.0",
     "eslint-plugin-import": "^2.29.0",
->>>>>>> c26293a6
     "extended-random": "^1.2.2",
     "fast-simplex-noise": "^4.0.0",
     "glslify-loader": "^2.0.0",
@@ -41,17 +27,10 @@
     "jest": "^29.7.0",
     "jest-transform-stub": "^2.0.0",
     "mini-css-extract-plugin": "^2.7.6",
-<<<<<<< HEAD
-    "ml-matrix": "^6.10.7",
-    "prettier": "^2.8.8",
-    "raw-loader": "^4.0.2",
-    "sass": "^1.69.4",
-=======
     "ml-matrix": "^6.10.8",
     "prettier": "^2.8.8",
     "raw-loader": "^4.0.2",
     "sass": "^1.69.5",
->>>>>>> c26293a6
     "sass-loader": "^13.3.2",
     "squirrel-noise": "^1.0.0",
     "style-loader": "^3.3.3",
